name: .NET Build Test and Sonar Scan

on:
  push:
    branches: '**'
  pull_request:
    branches: [ main, develop ]
    types: [synchronize]

jobs:
  build:
    name: Build .Net
    runs-on: windows-latest
    steps:
      - name: Checkout Repo
        uses: actions/checkout@v2
        with:
            fetch-depth: 0

      - name: Setup .NET Core
        uses: actions/setup-dotnet@v1
        with:
          include-prerelease: True
          dotnet-version: '6.0'

      - name: Install dependencies
        run: dotnet restore

      - name: Set up JDK 11
        uses: actions/setup-java@v1
        with:
          java-version: 1.11

      - uses: actions/upload-artifact@v2
        with:
          name: csproj
          path: Kavita.Common/Kavita.Common.csproj

<<<<<<< HEAD
#  test:
#    name: Install Sonar & Test
#    needs: build
#    runs-on: windows-latest
#    steps:
#      - name: Checkout Repo
#        uses: actions/checkout@v2
#        with:
#            fetch-depth: 0
#
#      - name: Setup .NET Core
#        uses: actions/setup-dotnet@v1
#        with:
#          include-prerelease: True
#          dotnet-version: '6.0'
#
#      - name: Install dependencies
#        run: dotnet restore
#
#      - name: Set up JDK 11
#        uses: actions/setup-java@v1
#        with:
#          java-version: 1.11
#
#      - name: Cache SonarCloud packages
#        uses: actions/cache@v1
#        with:
#          path: ~\sonar\cache
#          key: ${{ runner.os }}-sonar
#          restore-keys: ${{ runner.os }}-sonar
#
#      - name: Cache SonarCloud scanner
#        id: cache-sonar-scanner
#        uses: actions/cache@v1
#        with:
#          path: .\.sonar\scanner
#          key: ${{ runner.os }}-sonar-scanner
#          restore-keys: ${{ runner.os }}-sonar-scanner
#
#      - name: Install SonarCloud scanner
#        if: steps.cache-sonar-scanner.outputs.cache-hit != 'true'
#        shell: powershell
#        run: |
#          New-Item -Path .\.sonar\scanner -ItemType Directory
#          dotnet tool update dotnet-sonarscanner --tool-path .\.sonar\scanner
#
#      - name: Sonar Scan
#        env:
#          GITHUB_TOKEN: ${{ secrets.GITHUB_TOKEN }}  # Needed to get PR information, if any
#          SONAR_TOKEN: ${{ secrets.SONAR_TOKEN }}
#        shell: powershell
#        run: |
#          .\.sonar\scanner\dotnet-sonarscanner begin /k:"Kareadita_Kavita" /o:"kareadita" /d:sonar.login="${{ secrets.SONAR_TOKEN }}" /d:sonar.host.url="https://sonarcloud.io"
#          dotnet build --configuration Release
#          .\.sonar\scanner\dotnet-sonarscanner end /d:sonar.login="${{ secrets.SONAR_TOKEN }}"
#
#      - name: Test
#        run: dotnet test --no-restore --verbosity normal
=======
  test:
    name: Install Sonar & Test
    needs: build
    runs-on: windows-latest
    steps:
      - name: Checkout Repo
        uses: actions/checkout@v2
        with:
            fetch-depth: 0

      - name: Setup .NET Core
        uses: actions/setup-dotnet@v1
        with:
          include-prerelease: True
          dotnet-version: '6.0'

      - name: Install dependencies
        run: dotnet restore

      - name: Set up JDK 11
        uses: actions/setup-java@v1
        with:
          java-version: 1.11

      - name: Cache SonarCloud packages
        uses: actions/cache@v1
        with:
          path: ~\sonar\cache
          key: ${{ runner.os }}-sonar
          restore-keys: ${{ runner.os }}-sonar

      - name: Cache SonarCloud scanner
        id: cache-sonar-scanner
        uses: actions/cache@v1
        with:
          path: .\.sonar\scanner
          key: ${{ runner.os }}-sonar-scanner
          restore-keys: ${{ runner.os }}-sonar-scanner

      - name: Install SonarCloud scanner
        if: steps.cache-sonar-scanner.outputs.cache-hit != 'true'
        shell: powershell
        run: |
          New-Item -Path .\.sonar\scanner -ItemType Directory
          dotnet tool update dotnet-sonarscanner --tool-path .\.sonar\scanner

      - name: Sonar Scan
        env:
          GITHUB_TOKEN: ${{ secrets.GITHUB_TOKEN }}  # Needed to get PR information, if any
          SONAR_TOKEN: ${{ secrets.SONAR_TOKEN }}
        shell: powershell
        run: |
          .\.sonar\scanner\dotnet-sonarscanner begin /k:"Kareadita_Kavita" /o:"kareadita" /d:sonar.login="${{ secrets.SONAR_TOKEN }}" /d:sonar.host.url="https://sonarcloud.io"
          dotnet build --configuration Release
          .\.sonar\scanner\dotnet-sonarscanner end /d:sonar.login="${{ secrets.SONAR_TOKEN }}"

      - name: Test
        run: dotnet test --no-restore --verbosity normal
>>>>>>> d7450497

  version:
    name: Bump version on Develop push
    needs: [ build ]
    runs-on: ubuntu-latest
    if: ${{ github.event_name == 'push' && github.ref == 'refs/heads/develop' }}
    steps:
      - uses: actions/checkout@v2
        with:
          fetch-depth: 0

      - name: Setup .NET Core
        uses: actions/setup-dotnet@v1
        with:
            include-prerelease: True
            dotnet-version: '6.0'

      - name: Install dependencies
        run: dotnet restore

      - name: Build
        run: dotnet build --configuration Release --no-restore

      - name: Bump versions
        uses: ThomasEg/dotnet-bump-version@patch-1
        with:
          version_files: Kavita.Common/Kavita.Common.csproj
          github_token: ${{ secrets.REPO_GHA_PAT }}

  develop:
    name: Build Nightly Docker if Develop push
    needs: [ build, version ]
    runs-on: ubuntu-latest
    if: ${{ github.event_name == 'push' && github.ref == 'refs/heads/develop' }}
    steps:
      - name: Find Current Pull Request
        uses: jwalton/gh-find-current-pr@v1.0.2
        id: findPr
        with:
          github-token: ${{ secrets.GITHUB_TOKEN }}

      - name: Parse PR body
        id: parse-body
        run: |
          body="${{ steps.findPr.outputs.body }}"
          if [[ ${#body} -gt 1870 ]] ; then
            body=${body:0:1870}
            body="${body}...and much more.

            Read full changelog: https://github.com/Kareadita/Kavita/pull/${{ steps.findPr.outputs.pr }}"
          fi

          body=${body//\'/}
          body=${body//'%'/'%25'}
          body=${body//$'\n'/'%0A'}
          body=${body//$'\r'/'%0D'}
          body=${body//$'`'/'%60'}
          body=${body//$'>'/'%3E'}
          echo $body
          echo "::set-output name=BODY::$body"

      - name: Check Out Repo
        uses: actions/checkout@v2
        with:
          ref: develop

      - name: NodeJS to Compile WebUI
        uses: actions/setup-node@v2.1.5
        with:
          node-version: '14'
      - run: |
          cd UI/Web || exit
          echo 'Installing web dependencies'
          npm install

          echo 'Building UI'
          npm run prod

          echo 'Copying back to Kavita wwwroot'
          rsync -a dist/ ../../API/wwwroot/

          cd ../ || exit

      - name: Get csproj Version
        uses: naminodarie/get-net-sdk-project-versions-action@v1
        id: get-version
        with:
          proj-path: Kavita.Common/Kavita.Common.csproj

      - name: Echo csproj version
        run: echo "${{steps.get-version.outputs.assembly-version}}"

      - name: Compile dotnet app
        uses: actions/setup-dotnet@v1
        with:
          include-prerelease: True
          dotnet-version: '6.0'
      - run: ./monorepo-build.sh

      - name: Login to Docker Hub
        uses: docker/login-action@v1
        with:
          username: ${{ secrets.DOCKER_HUB_USERNAME }}
          password: ${{ secrets.DOCKER_HUB_ACCESS_TOKEN }}

      - name: Set up QEMU
        uses: docker/setup-qemu-action@v1

      - name: Set up Docker Buildx
        id: buildx
        uses: docker/setup-buildx-action@v1

      - name: Build and push
        id: docker_build
        uses: docker/build-push-action@v2
        with:
          context: .
          platforms: linux/amd64,linux/arm/v7,linux/arm64
          push: true
          tags: kizaing/kavita:nightly

      - name: Image digest
        run: echo ${{ steps.docker_build.outputs.digest }}

      - name: Notify Discord
        uses: rjstone/discord-webhook-notify@v1
        with:
            severity: info
            description: v${{steps.get-version.outputs.assembly-version}} - ${{ steps.findPr.outputs.title }}
            details: '${{ steps.parse-body.outputs.BODY }}'
            text: A new nightly build has been released for docker.
            webhookUrl: ${{ secrets.DISCORD_DOCKER_UPDATE_URL }}

  stable:
    name: Build Stable Docker if Main push
    needs: [ build ]
    runs-on: ubuntu-latest
    if: ${{ github.event_name == 'push' && github.ref == 'refs/heads/main' }}
    steps:

      - name: Find Current Pull Request
        uses: jwalton/gh-find-current-pr@v1.0.2
        id: findPr
        with:
          github-token: ${{ secrets.GITHUB_TOKEN }}

      - name: Parse PR body
        id: parse-body
        run: |
          body="${{ steps.findPr.outputs.body }}"
          if [[ ${#body} -gt 1870 ]] ; then
            body=${body:0:1870}
            body="${body}...and much more.

            Read full changelog: https://github.com/Kareadita/Kavita/releases/latest"
          fi

          body=${body//\'/}
          body=${body//'%'/'%25'}
          body=${body//$'\n'/'%0A'}
          body=${body//$'\r'/'%0D'}
          body=${body//$'`'/'%60'}
          body=${body//$'>'/'%3E'}
          echo $body
          echo "::set-output name=BODY::$body"

      - name: Check Out Repo
        uses: actions/checkout@v2
        with:
          ref: main

      - name: NodeJS to Compile WebUI
        uses: actions/setup-node@v2.1.5
        with:
          node-version: '14'
      - run: |

          cd UI/Web || exit
          echo 'Installing web dependencies'
          npm install

          echo 'Building UI'
          npm run prod

          echo 'Copying back to Kavita wwwroot'
          rsync -a dist/ ../../API/wwwroot/

          cd ../ || exit

      - name: Get csproj Version
        uses: naminodarie/get-net-sdk-project-versions-action@v1
        id: get-version
        with:
          proj-path: Kavita.Common/Kavita.Common.csproj

      - name: Echo csproj version
        run: echo "${{steps.get-version.outputs.assembly-version}}"

      - name: Parse Version
        run: |
          version='${{steps.get-version.outputs.assembly-version}}'
          newVersion=${version%.*}
          echo $newVersion
          echo "::set-output name=VERSION::$newVersion"
        id: parse-version

      - name: Compile dotnet app
        uses: actions/setup-dotnet@v1
        with:
          include-prerelease: True
          dotnet-version: '6.0'
      - run: ./monorepo-build.sh

      - name: Login to Docker Hub
        uses: docker/login-action@v1
        with:
          username: ${{ secrets.DOCKER_HUB_USERNAME }}
          password: ${{ secrets.DOCKER_HUB_ACCESS_TOKEN }}

      - name: Set up QEMU
        uses: docker/setup-qemu-action@v1

      - name: Set up Docker Buildx
        id: buildx
        uses: docker/setup-buildx-action@v1

      - name: Build and push
        id: docker_build
        uses: docker/build-push-action@v2
        with:
          context: .
          platforms: linux/amd64,linux/arm/v7,linux/arm64
          push: true
          tags: kizaing/kavita:latest, kizaing/kavita:${{ steps.parse-version.outputs.VERSION }}

      - name: Image digest
        run: echo ${{ steps.docker_build.outputs.digest }}

      - name: Notify Discord
        uses: rjstone/discord-webhook-notify@v1
        with:
            severity: info
            description: v${{steps.get-version.outputs.assembly-version}} - ${{ steps.findPr.outputs.title }}
            details: '${{ steps.parse-body.outputs.BODY }}'
            text: A new stable build has been released.
            webhookUrl: ${{ secrets.DISCORD_DOCKER_UPDATE_URL }}<|MERGE_RESOLUTION|>--- conflicted
+++ resolved
@@ -36,66 +36,6 @@
           name: csproj
           path: Kavita.Common/Kavita.Common.csproj
 
-<<<<<<< HEAD
-#  test:
-#    name: Install Sonar & Test
-#    needs: build
-#    runs-on: windows-latest
-#    steps:
-#      - name: Checkout Repo
-#        uses: actions/checkout@v2
-#        with:
-#            fetch-depth: 0
-#
-#      - name: Setup .NET Core
-#        uses: actions/setup-dotnet@v1
-#        with:
-#          include-prerelease: True
-#          dotnet-version: '6.0'
-#
-#      - name: Install dependencies
-#        run: dotnet restore
-#
-#      - name: Set up JDK 11
-#        uses: actions/setup-java@v1
-#        with:
-#          java-version: 1.11
-#
-#      - name: Cache SonarCloud packages
-#        uses: actions/cache@v1
-#        with:
-#          path: ~\sonar\cache
-#          key: ${{ runner.os }}-sonar
-#          restore-keys: ${{ runner.os }}-sonar
-#
-#      - name: Cache SonarCloud scanner
-#        id: cache-sonar-scanner
-#        uses: actions/cache@v1
-#        with:
-#          path: .\.sonar\scanner
-#          key: ${{ runner.os }}-sonar-scanner
-#          restore-keys: ${{ runner.os }}-sonar-scanner
-#
-#      - name: Install SonarCloud scanner
-#        if: steps.cache-sonar-scanner.outputs.cache-hit != 'true'
-#        shell: powershell
-#        run: |
-#          New-Item -Path .\.sonar\scanner -ItemType Directory
-#          dotnet tool update dotnet-sonarscanner --tool-path .\.sonar\scanner
-#
-#      - name: Sonar Scan
-#        env:
-#          GITHUB_TOKEN: ${{ secrets.GITHUB_TOKEN }}  # Needed to get PR information, if any
-#          SONAR_TOKEN: ${{ secrets.SONAR_TOKEN }}
-#        shell: powershell
-#        run: |
-#          .\.sonar\scanner\dotnet-sonarscanner begin /k:"Kareadita_Kavita" /o:"kareadita" /d:sonar.login="${{ secrets.SONAR_TOKEN }}" /d:sonar.host.url="https://sonarcloud.io"
-#          dotnet build --configuration Release
-#          .\.sonar\scanner\dotnet-sonarscanner end /d:sonar.login="${{ secrets.SONAR_TOKEN }}"
-#
-#      - name: Test
-#        run: dotnet test --no-restore --verbosity normal
-=======
   test:
     name: Install Sonar & Test
     needs: build
@@ -154,11 +94,10 @@
 
       - name: Test
         run: dotnet test --no-restore --verbosity normal
->>>>>>> d7450497
 
   version:
     name: Bump version on Develop push
-    needs: [ build ]
+    needs: [ build, test ]
     runs-on: ubuntu-latest
     if: ${{ github.event_name == 'push' && github.ref == 'refs/heads/develop' }}
     steps:
@@ -186,7 +125,7 @@
 
   develop:
     name: Build Nightly Docker if Develop push
-    needs: [ build, version ]
+    needs: [ build, test, version ]
     runs-on: ubuntu-latest
     if: ${{ github.event_name == 'push' && github.ref == 'refs/heads/develop' }}
     steps:
@@ -290,7 +229,7 @@
 
   stable:
     name: Build Stable Docker if Main push
-    needs: [ build ]
+    needs: [ build, test ]
     runs-on: ubuntu-latest
     if: ${{ github.event_name == 'push' && github.ref == 'refs/heads/main' }}
     steps:
