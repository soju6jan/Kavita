using System.Linq;
<<<<<<< HEAD
using API.Entities.Enums;
=======
>>>>>>> d7450497
using Xunit;
using static API.Parser.Parser;

namespace API.Tests.Parser
{
    public class ParserTests
    {
        [Theory]
        [InlineData("Joe Shmo, Green Blue", "Joe Shmo, Green Blue")]
        [InlineData("Shmo, Joe",  "Shmo, Joe")]
        [InlineData("  Joe Shmo  ",  "Joe Shmo")]
        public void CleanAuthorTest(string input, string expected)
        {
            Assert.Equal(expected, CleanAuthor(input));
        }

        [Theory]
        [InlineData("Beastars - SP01", true)]
        [InlineData("Beastars SP01", true)]
        [InlineData("Beastars Special 01", false)]
        [InlineData("Beastars Extra 01", false)]
        [InlineData("Batman Beyond - Return of the Joker (2001) SP01", true)]
        public void HasSpecialTest(string input, bool expected)
        {
            Assert.Equal(expected,  HasSpecialMarker(input));
        }

        [Theory]
        [InlineData("0001", "1")]
        [InlineData("1", "1")]
        [InlineData("0013", "13")]
        public void RemoveLeadingZeroesTest(string input, string expected)
        {
            Assert.Equal(expected, RemoveLeadingZeroes(input));
        }

        [Theory]
        [InlineData("1", "001")]
        [InlineData("10", "010")]
        [InlineData("100", "100")]
        public void PadZerosTest(string input, string expected)
        {
            Assert.Equal(expected, PadZeros(input));
        }

        [Theory]
        [InlineData("Hello_I_am_here", false, "Hello I am here")]
        [InlineData("Hello_I_am_here   ",  false, "Hello I am here")]
        [InlineData("[ReleaseGroup] The Title", false, "The Title")]
        [InlineData("[ReleaseGroup]_The_Title", false, "The Title")]
        [InlineData("-The Title", false, "The Title")]
        [InlineData("- The Title", false, "The Title")]
        [InlineData("[Suihei Kiki]_Kasumi_Otoko_no_Ko_[Taruby]_v1.1", false, "Kasumi Otoko no Ko v1.1")]
        [InlineData("Batman - Detective Comics - Rebirth Deluxe Edition Book 04 (2019) (digital) (Son of Ultron-Empire)", true, "Batman - Detective Comics - Rebirth Deluxe Edition")]
        public void CleanTitleTest(string input, bool isComic, string expected)
        {
            Assert.Equal(expected, CleanTitle(input, isComic));
        }

        [Theory]
        [InlineData("src: url(fonts/AvenirNext-UltraLight.ttf)", true)]
        [InlineData("src: url(ideal-sans-serif.woff)", true)]
        [InlineData("src: local(\"Helvetica Neue Bold\")", true)]
        [InlineData("src: url(\"/fonts/OpenSans-Regular-webfont.woff2\")", true)]
        [InlineData("src: local(\"/fonts/OpenSans-Regular-webfont.woff2\")", true)]
        [InlineData("src: url(data:application/x-font-woff", false)]
        public void FontCssRewriteMatches(string input, bool expectedMatch)
        {
            Assert.Equal(expectedMatch, FontSrcUrlRegex.Matches(input).Count > 0);
        }

        [Theory]
        [InlineData("src: url(fonts/AvenirNext-UltraLight.ttf)", new [] {"src: url(", "fonts/AvenirNext-UltraLight.ttf", ")"})]
        [InlineData("src: url(ideal-sans-serif.woff)", new [] {"src: url(", "ideal-sans-serif.woff", ")"})]
        [InlineData("src: local(\"Helvetica Neue Bold\")", new [] {"src: local(\"", "Helvetica Neue Bold", "\")"})]
        [InlineData("src: url(\"/fonts/OpenSans-Regular-webfont.woff2\")", new [] {"src: url(\"", "/fonts/OpenSans-Regular-webfont.woff2", "\")"})]
        [InlineData("src: local(\"/fonts/OpenSans-Regular-webfont.woff2\")", new [] {"src: local(\"", "/fonts/OpenSans-Regular-webfont.woff2", "\")"})]
        public void FontCssCorrectlySeparates(string input, string[] expected)
        {
            Assert.Equal(expected, FontSrcUrlRegex.Match(input).Groups.Values.Select(g => g.Value).Where((_, i) => i > 0).ToArray());
        }


        [Theory]
        [InlineData("test.cbz", true)]
        [InlineData("test.cbr", true)]
        [InlineData("test.zip", true)]
        [InlineData("test.rar", true)]
        [InlineData("test.rar.!qb", false)]
        [InlineData("[shf-ma-khs-aqs]negi_pa_vol15007.jpg", false)]
        public void IsArchiveTest(string input, bool expected)
        {
            Assert.Equal(expected, IsArchive(input));
        }

        [Theory]
        [InlineData("test.epub", true)]
        [InlineData("test.pdf", true)]
        [InlineData("test.mobi", false)]
        [InlineData("test.djvu", false)]
        [InlineData("test.zip", false)]
        [InlineData("test.rar", false)]
        [InlineData("test.epub.!qb", false)]
        [InlineData("[shf-ma-khs-aqs]negi_pa_vol15007.ebub", false)]
        public void IsBookTest(string input, bool expected)
        {
            Assert.Equal(expected, IsBook(input));
        }

        [Theory]
        [InlineData("test.epub", true)]
        [InlineData("test.EPUB", true)]
        [InlineData("test.mobi", false)]
        [InlineData("test.epub.!qb", false)]
        [InlineData("[shf-ma-khs-aqs]negi_pa_vol15007.ebub", false)]
        public void IsEpubTest(string input, bool expected)
        {
            Assert.Equal(expected, IsEpub(input));
        }

        [Theory]
        [InlineData("12-14", 12)]
        [InlineData("24", 24)]
        [InlineData("18-04", 4)]
        [InlineData("18-04.5", 4.5)]
        [InlineData("40", 40)]
        [InlineData("40a-040b", 0)]
        [InlineData("40.1_a", 0)]
        public void MinimumNumberFromRangeTest(string input, float expected)
        {
            Assert.Equal(expected, MinimumNumberFromRange(input));
        }

        [Theory]
        [InlineData("12-14", 14)]
        [InlineData("24", 24)]
        [InlineData("18-04", 18)]
        [InlineData("18-04.5", 18)]
        [InlineData("40", 40)]
        [InlineData("40a-040b", 0)]
        [InlineData("40.1_a", 0)]
        public void MaximumNumberFromRangeTest(string input, float expected)
        {
            Assert.Equal(expected, MaximumNumberFromRange(input));
        }

        [Theory]
        [InlineData("Darker Than Black", "darkerthanblack")]
        [InlineData("Darker Than Black - Something", "darkerthanblacksomething")]
        [InlineData("Darker Than_Black", "darkerthanblack")]
        [InlineData("Citrus", "citrus")]
        [InlineData("Citrus+", "citrus+")]
        [InlineData("Again!!!!", "again")]
        [InlineData("카비타", "카비타")]
        [InlineData("", "")]
        public void NormalizeTest(string input, string expected)
        {
            Assert.Equal(expected, Normalize(input));
        }



        [Theory]
        [InlineData("test.jpg", true)]
        [InlineData("test.jpeg", true)]
        [InlineData("test.png", true)]
        [InlineData(".test.jpg", false)]
        [InlineData("!test.jpg", true)]
        [InlineData("test.webp", true)]
        public void IsImageTest(string filename, bool expected)
        {
            Assert.Equal(expected, IsImage(filename));
        }



        [Theory]
        [InlineData("Love Hina - Special.jpg", false)]
        [InlineData("folder.jpg", true)]
        [InlineData("DearS_v01_cover.jpg", true)]
        [InlineData("DearS_v01_covers.jpg", false)]
        [InlineData("!cover.jpg", true)]
        [InlineData("cover.jpg", true)]
        [InlineData("cover.png", true)]
        [InlineData("ch1/cover.png", true)]
        [InlineData("ch1/backcover.png", false)]
        [InlineData("backcover.png", false)]
        public void IsCoverImageTest(string inputPath, bool expected)
        {
            Assert.Equal(expected, IsCoverImage(inputPath));
        }

        [Theory]
        [InlineData("__MACOSX/Love Hina - Special.jpg", true)]
        [InlineData("TEST/Love Hina - Special.jpg", false)]
        [InlineData("__macosx/Love Hina/", false)]
        [InlineData("MACOSX/Love Hina/", false)]
        [InlineData("._Love Hina/Love Hina/", true)]
        [InlineData("@Recently-Snapshot/Love Hina/", true)]
        public void HasBlacklistedFolderInPathTest(string inputPath, bool expected)
        {
            Assert.Equal(expected, HasBlacklistedFolderInPath(inputPath));
        }

        [Theory]
        [InlineData("/manga/1/1/1", "/manga/1/1/1")]
        [InlineData("/manga/1/1/1.jpg", "/manga/1/1/1.jpg")]
        [InlineData(@"/manga/1/1\1.jpg", @"/manga/1/1/1.jpg")]
        [InlineData("/manga/1/1//1", "/manga/1/1//1")]
        [InlineData("/manga/1\\1\\1", "/manga/1/1/1")]
        [InlineData("C:/manga/1\\1\\1.jpg", "C:/manga/1/1/1.jpg")]
        public void NormalizePathTest(string inputPath, string expected)
        {
            Assert.Equal(expected, NormalizePath(inputPath));
        }
    }
}<|MERGE_RESOLUTION|>--- conflicted
+++ resolved
@@ -1,8 +1,4 @@
 using System.Linq;
-<<<<<<< HEAD
-using API.Entities.Enums;
-=======
->>>>>>> d7450497
 using Xunit;
 using static API.Parser.Parser;
 
