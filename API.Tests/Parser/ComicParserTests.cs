using System;
using System.Collections.Generic;
using API.Entities.Enums;
using API.Parser;
using Xunit;
using Xunit.Abstractions;

namespace API.Tests.Parser
{
    public class ComicParserTests
    {
        private readonly ITestOutputHelper _testOutputHelper;

        public ComicParserTests(ITestOutputHelper testOutputHelper)
        {
            _testOutputHelper = testOutputHelper;
        }

        [Theory]
        [InlineData("04 - Asterix the Gladiator (1964) (Digital-Empire) (WebP by Doc MaKS)", "Asterix the Gladiator")]
        [InlineData("The First Asterix Frieze (WebP by Doc MaKS)", "The First Asterix Frieze")]
        [InlineData("Batman & Catwoman - Trail of the Gun 01", "Batman & Catwoman - Trail of the Gun")]
        [InlineData("Batman & Daredevil - King of New York", "Batman & Daredevil - King of New York")]
        [InlineData("Batman & Grendel (1996) 01 - Devil's Bones", "Batman & Grendel")]
        [InlineData("Batman & Robin the Teen Wonder #0", "Batman & Robin the Teen Wonder")]
        [InlineData("Batman & Wildcat (1 of 3)", "Batman & Wildcat")]
        [InlineData("Batman And Superman World's Finest #01", "Batman And Superman World's Finest")]
        [InlineData("Babe 01", "Babe")]
        [InlineData("Scott Pilgrim 01 - Scott Pilgrim's Precious Little Life (2004)", "Scott Pilgrim")]
        [InlineData("Teen Titans v1 001 (1966-02) (digital) (OkC.O.M.P.U.T.O.-Novus)", "Teen Titans")]
        [InlineData("Scott Pilgrim 02 - Scott Pilgrim vs. The World (2005)", "Scott Pilgrim")]
        [InlineData("Wolverine - Origins 003 (2006) (digital) (Minutemen-PhD)", "Wolverine - Origins")]
        [InlineData("Invincible Vol 01 Family matters (2005) (Digital).cbr", "Invincible")]
        [InlineData("Amazing Man Comics chapter 25", "Amazing Man Comics")]
        [InlineData("Amazing Man Comics issue #25", "Amazing Man Comics")]
        [InlineData("Teen Titans v1 038 (1972) (c2c).cbr", "Teen Titans")]
        [InlineData("Batman Beyond 02 (of 6) (1999)", "Batman Beyond")]
        [InlineData("Batman Beyond - Return of the Joker (2001)", "Batman Beyond - Return of the Joker")]
        [InlineData("Invincible 033.5 - Marvel Team-Up 14 (2006) (digital) (Minutemen-Slayer)", "Invincible")]
        [InlineData("Batman Wayne Family Adventures - Ep. 001 - Moving In", "Batman Wayne Family Adventures")]
        [InlineData("Saga 001 (2012) (Digital) (Empire-Zone).cbr", "Saga")]
<<<<<<< HEAD
        [InlineData("Batman Beyond 04 (of 6) (1999)", "Batman Beyond")]
=======
        [InlineData("spawn-123", "spawn")]
        [InlineData("spawn-chapter-123", "spawn")]
        [InlineData("Spawn 062 (1997) (digital) (TLK-EMPIRE-HD).cbr", "Spawn")]
        [InlineData("Batman Beyond 04 (of 6) (1999)", "Batman Beyond")]
        [InlineData("Batman Beyond 001 (2012)", "Batman Beyond")]
        [InlineData("Batman Beyond 2.0 001 (2013)", "Batman Beyond 2.0")]
        [InlineData("Batman - Catwoman 001 (2021) (Webrip) (The Last Kryptonian-DCP)", "Batman - Catwoman")]
        [InlineData("Chew v1 - Taster´s Choise (2012) (Digital) (1920) (Kingpin-Empire)", "Chew")]
        [InlineData("Chew Script Book (2011) (digital-Empire) SP04", "Chew Script Book")]
        [InlineData("Batman - Detective Comics - Rebirth Deluxe Edition Book 02 (2018) (digital) (Son of Ultron-Empire)", "Batman - Detective Comics - Rebirth Deluxe Edition Book")]
        [InlineData("Cyberpunk 2077 - Your Voice #01", "Cyberpunk 2077 - Your Voice")]
        [InlineData("Cyberpunk 2077 #01", "Cyberpunk 2077")]
        [InlineData("Cyberpunk 2077 - Trauma Team #04.cbz", "Cyberpunk 2077 - Trauma Team")]
        [InlineData("Batgirl Vol.2000 #57 (December, 2004)", "Batgirl")]
        [InlineData("Batgirl V2000 #57", "Batgirl")]
        [InlineData("Fables 021 (2004) (Digital) (Nahga-Empire)", "Fables")]
        [InlineData("2000 AD 0366 [1984-04-28] (flopbie)", "2000 AD")]
>>>>>>> 4f18519f
        public void ParseComicSeriesTest(string filename, string expected)
        {
            Assert.Equal(expected, API.Parser.Parser.ParseComicSeries(filename));
        }

        [Theory]
        [InlineData("01 Spider-Man & Wolverine 01.cbr", "0")]
        [InlineData("04 - Asterix the Gladiator (1964) (Digital-Empire) (WebP by Doc MaKS)", "0")]
        [InlineData("The First Asterix Frieze (WebP by Doc MaKS)", "0")]
        [InlineData("Batman & Catwoman - Trail of the Gun 01", "0")]
        [InlineData("Batman & Daredevil - King of New York", "0")]
        [InlineData("Batman & Grendel (1996) 01 - Devil's Bones", "0")]
        [InlineData("Batman & Robin the Teen Wonder #0", "0")]
        [InlineData("Batman & Wildcat (1 of 3)", "0")]
        [InlineData("Batman And Superman World's Finest #01", "0")]
        [InlineData("Babe 01", "0")]
        [InlineData("Scott Pilgrim 01 - Scott Pilgrim's Precious Little Life (2004)", "0")]
        [InlineData("Teen Titans v1 001 (1966-02) (digital) (OkC.O.M.P.U.T.O.-Novus)", "1")]
        [InlineData("Scott Pilgrim 02 - Scott Pilgrim vs. The World (2005)", "0")]
        [InlineData("Superman v1 024 (09-10 1943)", "1")]
        [InlineData("Amazing Man Comics chapter 25", "0")]
        [InlineData("Invincible 033.5 - Marvel Team-Up 14 (2006) (digital) (Minutemen-Slayer)", "0")]
        [InlineData("Cyberpunk 2077 - Trauma Team 04.cbz", "0")]
<<<<<<< HEAD
=======
        [InlineData("spawn-123", "0")]
        [InlineData("spawn-chapter-123", "0")]
        [InlineData("Spawn 062 (1997) (digital) (TLK-EMPIRE-HD).cbr", "0")]
        [InlineData("Batman Beyond 04 (of 6) (1999)", "0")]
        [InlineData("Batman Beyond 001 (2012)", "0")]
        [InlineData("Batman Beyond 2.0 001 (2013)", "0")]
        [InlineData("Batman - Catwoman 001 (2021) (Webrip) (The Last Kryptonian-DCP)", "0")]
        [InlineData("Chew v1 - Taster´s Choise (2012) (Digital) (1920) (Kingpin-Empire)", "1")]
        [InlineData("Chew Script Book (2011) (digital-Empire) SP04", "0")]
        [InlineData("Batgirl Vol.2000 #57 (December, 2004)", "2000")]
        [InlineData("Batgirl V2000 #57", "2000")]
        [InlineData("Fables 021 (2004) (Digital) (Nahga-Empire).cbr", "0")]
        [InlineData("Cyberpunk 2077 - Trauma Team 04.cbz", "0")]
        [InlineData("2000 AD 0366 [1984-04-28] (flopbie)", "0")]
>>>>>>> 4f18519f
        public void ParseComicVolumeTest(string filename, string expected)
        {
            Assert.Equal(expected, API.Parser.Parser.ParseComicVolume(filename));
        }

        [Theory]
        [InlineData("01 Spider-Man & Wolverine 01.cbr", "1")]
        [InlineData("04 - Asterix the Gladiator (1964) (Digital-Empire) (WebP by Doc MaKS)", "0")]
        [InlineData("The First Asterix Frieze (WebP by Doc MaKS)", "0")]
        [InlineData("Batman & Catwoman - Trail of the Gun 01", "1")]
        [InlineData("Batman & Daredevil - King of New York", "0")]
        [InlineData("Batman & Grendel (1996) 01 - Devil's Bones", "1")]
        [InlineData("Batman & Robin the Teen Wonder #0", "0")]
        [InlineData("Batman & Wildcat (1 of 3)", "1")]
        [InlineData("Batman & Wildcat (2 of 3)", "2")]
        [InlineData("Batman And Superman World's Finest #01", "1")]
        [InlineData("Babe 01", "1")]
        [InlineData("Scott Pilgrim 01 - Scott Pilgrim's Precious Little Life (2004)", "1")]
        [InlineData("Teen Titans v1 001 (1966-02) (digital) (OkC.O.M.P.U.T.O.-Novus)", "1")]
        [InlineData("Superman v1 024 (09-10 1943)", "24")]
        [InlineData("Invincible 070.5 - Invincible Returns 1 (2010) (digital) (Minutemen-InnerDemons).cbr", "70.5")]
        [InlineData("Amazing Man Comics chapter 25", "25")]
        [InlineData("Invincible 033.5 - Marvel Team-Up 14 (2006) (digital) (Minutemen-Slayer)", "33.5")]
        [InlineData("Batman Wayne Family Adventures - Ep. 014 - Moving In", "14")]
        [InlineData("Saga 001 (2012) (Digital) (Empire-Zone)", "1")]
<<<<<<< HEAD
        [InlineData("Batman Beyond 04 (of 6) (1999)", "4")]
        [InlineData("Invincible 052 (c2c) (2008) (Minutemen-TheCouple)", "52")]
        [InlineData("Y - The Last Man #001", "1")]
=======
        [InlineData("spawn-123", "123")]
        [InlineData("spawn-chapter-123", "123")]
        [InlineData("Spawn 062 (1997) (digital) (TLK-EMPIRE-HD).cbr", "62")]
        [InlineData("Batman Beyond 04 (of 6) (1999)", "4")]
        [InlineData("Invincible 052 (c2c) (2008) (Minutemen-TheCouple)", "52")]
        [InlineData("Y - The Last Man #001", "1")]
        [InlineData("Batman Beyond 001 (2012)", "1")]
        [InlineData("Batman Beyond 2.0 001 (2013)", "1")]
        [InlineData("Batman - Catwoman 001 (2021) (Webrip) (The Last Kryptonian-DCP)", "1")]
        [InlineData("Chew v1 - Taster´s Choise (2012) (Digital) (1920) (Kingpin-Empire)", "0")]
        [InlineData("Chew Script Book (2011) (digital-Empire) SP04", "0")]
        [InlineData("Batgirl Vol.2000 #57 (December, 2004)", "57")]
        [InlineData("Batgirl V2000 #57", "57")]
        [InlineData("Fables 021 (2004) (Digital) (Nahga-Empire).cbr", "21")]
        [InlineData("Cyberpunk 2077 - Trauma Team #04.cbz", "4")]
        [InlineData("2000 AD 0366 [1984-04-28] (flopbie)", "366")]
>>>>>>> 4f18519f
        public void ParseComicChapterTest(string filename, string expected)
        {
            Assert.Equal(expected, API.Parser.Parser.ParseComicChapter(filename));
        }


        [Theory]
        [InlineData("Batman - Detective Comics - Rebirth Deluxe Edition Book 02 (2018) (digital) (Son of Ultron-Empire)", true)]
        [InlineData("Zombie Tramp vs. Vampblade TPB (2016) (Digital) (TheArchivist-Empire)", true)]
        [InlineData("Baldwin the Brave & Other Tales Special SP1.cbr", true)]
        [InlineData("Mouse Guard Specials - Spring 1153 - Fraggle Rock FCBD 2010", true)]
        public void ParseComicSpecialTest(string input, bool expected)
        {
            Assert.Equal(expected, !string.IsNullOrEmpty(API.Parser.Parser.ParseComicSpecial(input)));
        }

        [Fact]
        public void ParseInfoTest()
        {
            const string rootPath = @"E:/Comics/";
            var expected = new Dictionary<string, ParserInfo>();
            var filepath = @"E:/Comics/Teen Titans/Teen Titans v1 Annual 01 (1967) SP01.cbr";
             expected.Add(filepath, new ParserInfo
             {
                 Series = "Teen Titans", Volumes = "0",
                 Chapters = "0", Filename = "Teen Titans v1 Annual 01 (1967) SP01.cbr", Format = MangaFormat.Archive,
                 FullFilePath = filepath
             });

             // Fallback test with bad naming
             filepath = @"E:\Comics\Comics\Babe\Babe Vol.1 #1-4\Babe 01.cbr";
             expected.Add(filepath, new ParserInfo
             {
                 Series = "Babe", Volumes = "0", Edition = "",
                 Chapters = "1", Filename = "Babe 01.cbr", Format = MangaFormat.Archive,
                 FullFilePath = filepath, IsSpecial = false
             });

            foreach (var file in expected.Keys)
            {
                var expectedInfo = expected[file];
                var actual = API.Parser.Parser.Parse(file, rootPath);
                if (expectedInfo == null)
                {
                    Assert.Null(actual);
                    return;
                }
                Assert.NotNull(actual);
                _testOutputHelper.WriteLine($"Validating {file}");
                Assert.Equal(expectedInfo.Format, actual.Format);
                _testOutputHelper.WriteLine("Format ✓");
                Assert.Equal(expectedInfo.Series, actual.Series);
                _testOutputHelper.WriteLine("Series ✓");
                Assert.Equal(expectedInfo.Chapters, actual.Chapters);
                _testOutputHelper.WriteLine("Chapters ✓");
                Assert.Equal(expectedInfo.Volumes, actual.Volumes);
                _testOutputHelper.WriteLine("Volumes ✓");
                Assert.Equal(expectedInfo.Edition, actual.Edition);
                _testOutputHelper.WriteLine("Edition ✓");
                Assert.Equal(expectedInfo.Filename, actual.Filename);
                _testOutputHelper.WriteLine("Filename ✓");
                Assert.Equal(expectedInfo.FullFilePath, actual.FullFilePath);
                _testOutputHelper.WriteLine("FullFilePath ✓");
            }
        }

    }
}<|MERGE_RESOLUTION|>--- conflicted
+++ resolved
@@ -39,9 +39,6 @@
         [InlineData("Invincible 033.5 - Marvel Team-Up 14 (2006) (digital) (Minutemen-Slayer)", "Invincible")]
         [InlineData("Batman Wayne Family Adventures - Ep. 001 - Moving In", "Batman Wayne Family Adventures")]
         [InlineData("Saga 001 (2012) (Digital) (Empire-Zone).cbr", "Saga")]
-<<<<<<< HEAD
-        [InlineData("Batman Beyond 04 (of 6) (1999)", "Batman Beyond")]
-=======
         [InlineData("spawn-123", "spawn")]
         [InlineData("spawn-chapter-123", "spawn")]
         [InlineData("Spawn 062 (1997) (digital) (TLK-EMPIRE-HD).cbr", "Spawn")]
@@ -59,7 +56,6 @@
         [InlineData("Batgirl V2000 #57", "Batgirl")]
         [InlineData("Fables 021 (2004) (Digital) (Nahga-Empire)", "Fables")]
         [InlineData("2000 AD 0366 [1984-04-28] (flopbie)", "2000 AD")]
->>>>>>> 4f18519f
         public void ParseComicSeriesTest(string filename, string expected)
         {
             Assert.Equal(expected, API.Parser.Parser.ParseComicSeries(filename));
@@ -83,8 +79,6 @@
         [InlineData("Amazing Man Comics chapter 25", "0")]
         [InlineData("Invincible 033.5 - Marvel Team-Up 14 (2006) (digital) (Minutemen-Slayer)", "0")]
         [InlineData("Cyberpunk 2077 - Trauma Team 04.cbz", "0")]
-<<<<<<< HEAD
-=======
         [InlineData("spawn-123", "0")]
         [InlineData("spawn-chapter-123", "0")]
         [InlineData("Spawn 062 (1997) (digital) (TLK-EMPIRE-HD).cbr", "0")]
@@ -99,7 +93,6 @@
         [InlineData("Fables 021 (2004) (Digital) (Nahga-Empire).cbr", "0")]
         [InlineData("Cyberpunk 2077 - Trauma Team 04.cbz", "0")]
         [InlineData("2000 AD 0366 [1984-04-28] (flopbie)", "0")]
->>>>>>> 4f18519f
         public void ParseComicVolumeTest(string filename, string expected)
         {
             Assert.Equal(expected, API.Parser.Parser.ParseComicVolume(filename));
@@ -125,11 +118,6 @@
         [InlineData("Invincible 033.5 - Marvel Team-Up 14 (2006) (digital) (Minutemen-Slayer)", "33.5")]
         [InlineData("Batman Wayne Family Adventures - Ep. 014 - Moving In", "14")]
         [InlineData("Saga 001 (2012) (Digital) (Empire-Zone)", "1")]
-<<<<<<< HEAD
-        [InlineData("Batman Beyond 04 (of 6) (1999)", "4")]
-        [InlineData("Invincible 052 (c2c) (2008) (Minutemen-TheCouple)", "52")]
-        [InlineData("Y - The Last Man #001", "1")]
-=======
         [InlineData("spawn-123", "123")]
         [InlineData("spawn-chapter-123", "123")]
         [InlineData("Spawn 062 (1997) (digital) (TLK-EMPIRE-HD).cbr", "62")]
@@ -146,7 +134,6 @@
         [InlineData("Fables 021 (2004) (Digital) (Nahga-Empire).cbr", "21")]
         [InlineData("Cyberpunk 2077 - Trauma Team #04.cbz", "4")]
         [InlineData("2000 AD 0366 [1984-04-28] (flopbie)", "366")]
->>>>>>> 4f18519f
         public void ParseComicChapterTest(string filename, string expected)
         {
             Assert.Equal(expected, API.Parser.Parser.ParseComicChapter(filename));
