﻿using System;
using System.Collections.Concurrent;
using System.Collections.Generic;
using System.Data.Common;
using System.IO;
using System.Linq;
using System.Threading.Tasks;
using API.Data;
using API.Entities;
using API.Interfaces;
using API.Interfaces.Services;
using API.Parser;
using API.Services;
using API.Services.Tasks;
using API.Tests.Helpers;
using AutoMapper;
using Microsoft.Data.Sqlite;
using Microsoft.EntityFrameworkCore;
using Microsoft.EntityFrameworkCore.Infrastructure;
using Microsoft.Extensions.Logging;
using NSubstitute;
using Xunit;
using Xunit.Abstractions;

namespace API.Tests.Services
{
    public class ScannerServiceTests : IDisposable
    {
        private readonly ITestOutputHelper _testOutputHelper;
        private readonly ScannerService _scannerService;
        private readonly ILogger<ScannerService> _logger = Substitute.For<ILogger<ScannerService>>();
        private readonly IArchiveService _archiveService = Substitute.For<IArchiveService>();
        private readonly IBookService _bookService = Substitute.For<IBookService>();
        private readonly ILogger<MetadataService> _metadataLogger = Substitute.For<ILogger<MetadataService>>();

        private readonly DbConnection _connection;
        private readonly DataContext _context;
        

        public ScannerServiceTests(ITestOutputHelper testOutputHelper)
        {
            var contextOptions = new DbContextOptionsBuilder()
                .UseSqlite(CreateInMemoryDatabase())
                .Options;
            _connection = RelationalOptionsExtension.Extract(contextOptions).Connection;

            _context = new DataContext(contextOptions);
            Task.Run(SeedDb).GetAwaiter().GetResult();
            
            
            //BackgroundJob.Enqueue is what I need to mock or something (it's static...)
            // ICacheService cacheService, ILogger<TaskScheduler> logger, IScannerService scannerService, 
            //     IUnitOfWork unitOfWork, IMetadataService metadataService, IBackupService backupService, ICleanupService cleanupService, 
            //     IBackgroundJobClient jobClient
            //var taskScheduler = new TaskScheduler(Substitute.For<ICacheService>(), Substitute.For<ILogger<TaskScheduler>>(), Substitute.For<)
            
            
            // Substitute.For<UserManager<AppUser>>() - Not needed because only for UserService
            IUnitOfWork unitOfWork = new UnitOfWork(_context, Substitute.For<IMapper>(), null);
            
            
            _testOutputHelper = testOutputHelper;
            IMetadataService metadataService = Substitute.For<MetadataService>(unitOfWork, _metadataLogger, _archiveService, _bookService);
            _scannerService = new ScannerService(unitOfWork, _logger, _archiveService, metadataService, _bookService);
        }

        private async Task<bool> SeedDb()
        {
            await _context.Database.MigrateAsync();
            await Seed.SeedSettings(_context);

            _context.Library.Add(new Library()
            {
                Name = "Manga",
                Folders = new List<FolderPath>()
                {
                    new FolderPath()
                    {
                        Path = Path.Join(Directory.GetCurrentDirectory(), "../../../Services/Test Data/ScannerService/Manga")
                    }
                }
            });
            return await _context.SaveChangesAsync() > 0;
        }

        // [Fact]
        // public void Test()
        // {
        //     _scannerService.ScanLibrary(1, false);
        //
        //     var series = _unitOfWork.LibraryRepository.GetLibraryForIdAsync(1).Result.Series;
        // }
        
        [Fact]
        public void FindSeriesNotOnDisk_Should_RemoveNothing_Test()
        {
            var infos = new Dictionary<string, List<ParserInfo>>();
            
            AddToParsedInfo(infos, new ParserInfo() {Series = "Darker than Black"});
            AddToParsedInfo(infos, new ParserInfo() {Series = "Cage of Eden", Volumes = "1"});
            AddToParsedInfo(infos, new ParserInfo() {Series = "Cage of Eden", Volumes = "10"});

            var existingSeries = new List<Series>();
            existingSeries.Add(new Series()
            {
                Name = "Cage of Eden",
                LocalizedName = "Cage of Eden",
                OriginalName = "Cage of Eden",
<<<<<<< HEAD
                NormalizedName = API.Parser.Parser.Normalize("Cage of Eden")
=======
                NormalizedName = API.Parser.Parser.Normalize("Cage of Eden"),
                Metadata = new SeriesMetadata()
>>>>>>> 8211f1ce
            });
            existingSeries.Add(new Series()
            {
                Name = "Darker Than Black",
                LocalizedName = "Darker Than Black",
                OriginalName = "Darker Than Black",
<<<<<<< HEAD
                NormalizedName = API.Parser.Parser.Normalize("Darker Than Black")
=======
                NormalizedName = API.Parser.Parser.Normalize("Darker Than Black"),
                Metadata = new SeriesMetadata()
>>>>>>> 8211f1ce
            });



            Assert.Empty(_scannerService.FindSeriesNotOnDisk(existingSeries, infos));
        }

        [Theory]
        [InlineData(new [] {"Darker than Black"}, "Darker than Black", "Darker than Black")]
        [InlineData(new [] {"Darker than Black"}, "Darker Than Black", "Darker than Black")]
        [InlineData(new [] {"Darker than Black"}, "Darker Than Black!", "Darker than Black")]
        [InlineData(new [] {""}, "Runaway Jack", "Runaway Jack")]
        public void MergeNameTest(string[] existingSeriesNames, string parsedInfoName, string expected)
        {
            var collectedSeries = new ConcurrentDictionary<string, List<ParserInfo>>();
            foreach (var seriesName in existingSeriesNames)
            {
                AddToParsedInfo(collectedSeries, new ParserInfo() {Series = seriesName});
            }

            var actualName = _scannerService.MergeName(collectedSeries, new ParserInfo()
            {
                Series = parsedInfoName
            });
            
            Assert.Equal(expected, actualName);
        }

        [Fact]
        public void RemoveMissingSeries_Should_RemoveSeries()
        {
            var existingSeries = new List<Series>()
            {
                EntityFactory.CreateSeries("Darker than Black Vol 1"),
                EntityFactory.CreateSeries("Darker than Black"),
                EntityFactory.CreateSeries("Beastars"),
            };
            var missingSeries = new List<Series>()
            {
                EntityFactory.CreateSeries("Darker than Black Vol 1"),
            };
            existingSeries = ScannerService.RemoveMissingSeries(existingSeries, missingSeries, out var removeCount).ToList();
            
            Assert.DoesNotContain(missingSeries[0].Name, existingSeries.Select(s => s.Name));
            Assert.Equal(missingSeries.Count, removeCount);
        }

        private void AddToParsedInfo(IDictionary<string, List<ParserInfo>> collectedSeries, ParserInfo info)
        {
            if (collectedSeries.GetType() == typeof(ConcurrentDictionary<,>))
            {
                ((ConcurrentDictionary<string, List<ParserInfo>>) collectedSeries).AddOrUpdate(info.Series, new List<ParserInfo>() {info}, (_, oldValue) =>
                {
                    oldValue ??= new List<ParserInfo>();
                    if (!oldValue.Contains(info))
                    {
                        oldValue.Add(info);
                    }

                    return oldValue;
                });
            }
            else
            {
                if (!collectedSeries.ContainsKey(info.Series))
                {
                    collectedSeries.Add(info.Series, new List<ParserInfo>() {info});
                }
                else
                {
                    var list = collectedSeries[info.Series];
                    if (!list.Contains(info))
                    {
                        list.Add(info);
                    }

                    collectedSeries[info.Series] = list;
                }
                
            }
            
        }
        
        

        // [Fact]
        // public void ExistingOrDefault_Should_BeFromLibrary()
        // {
        //     var allSeries = new List<Series>()
        //     {
        //         new Series() {Id = 2, Name = "Darker Than Black"},
        //         new Series() {Id = 3, Name = "Darker Than Black - Some Extension"},
        //         new Series() {Id = 4, Name = "Akame Ga Kill"},
        //     };
        //     Assert.Equal(_libraryMock.Series.ElementAt(0).Id, ScannerService.ExistingOrDefault(_libraryMock, allSeries, "Darker Than Black").Id);
        //     Assert.Equal(_libraryMock.Series.ElementAt(0).Id, ScannerService.ExistingOrDefault(_libraryMock, allSeries, "Darker than Black").Id);
        // }
        //
        // [Fact]
        // public void ExistingOrDefault_Should_BeFromAllSeries()
        // {
        //     var allSeries = new List<Series>()
        //     {
        //         new Series() {Id = 2, Name = "Darker Than Black"},
        //         new Series() {Id = 3, Name = "Darker Than Black - Some Extension"},
        //         new Series() {Id = 4, Name = "Akame Ga Kill"},
        //     };
        //     Assert.Equal(3, ScannerService.ExistingOrDefault(_libraryMock, allSeries, "Darker Than Black - Some Extension").Id);
        // }
        //
        // [Fact]
        // public void ExistingOrDefault_Should_BeNull()
        // {
        //     var allSeries = new List<Series>()
        //     {
        //         new Series() {Id = 2, Name = "Darker Than Black"},
        //         new Series() {Id = 3, Name = "Darker Than Black - Some Extension"},
        //         new Series() {Id = 4, Name = "Akame Ga Kill"},
        //     };
        //     Assert.Null(ScannerService.ExistingOrDefault(_libraryMock, allSeries, "Non existing series"));
        // }

        [Fact]
        public void Should_CreateSeries_Test()
        {
            // var allSeries = new List<Series>();
            // var parsedSeries = new Dictionary<string, List<ParserInfo>>();
            //
            // parsedSeries.Add("Darker Than Black", new List<ParserInfo>()
            // {
            //     new ParserInfo() {Chapters = "0", Filename = "Something.cbz", Format = MangaFormat.Archive, FullFilePath = "E:/Manga/Something.cbz", Series = "Darker Than Black", Volumes = "1"},
            //     new ParserInfo() {Chapters = "0", Filename = "Something.cbz", Format = MangaFormat.Archive, FullFilePath = "E:/Manga/Something.cbz", Series = "Darker than Black", Volumes = "2"}
            // });
            //
            // _scannerService.UpsertSeries(_libraryMock, parsedSeries, allSeries);
            //
            // Assert.Equal(1, _libraryMock.Series.Count);
            // Assert.Equal(2, _libraryMock.Series.ElementAt(0).Volumes.Count);
            // _testOutputHelper.WriteLine(_libraryMock.ToString());
            Assert.True(true);
        }
        
        private static DbConnection CreateInMemoryDatabase()
        {
            var connection = new SqliteConnection("Filename=:memory:");

            connection.Open();

            return connection;
        }

        public void Dispose() => _connection.Dispose();
    }
}<|MERGE_RESOLUTION|>--- conflicted
+++ resolved
@@ -106,24 +106,16 @@
                 Name = "Cage of Eden",
                 LocalizedName = "Cage of Eden",
                 OriginalName = "Cage of Eden",
-<<<<<<< HEAD
-                NormalizedName = API.Parser.Parser.Normalize("Cage of Eden")
-=======
                 NormalizedName = API.Parser.Parser.Normalize("Cage of Eden"),
                 Metadata = new SeriesMetadata()
->>>>>>> 8211f1ce
             });
             existingSeries.Add(new Series()
             {
                 Name = "Darker Than Black",
                 LocalizedName = "Darker Than Black",
                 OriginalName = "Darker Than Black",
-<<<<<<< HEAD
-                NormalizedName = API.Parser.Parser.Normalize("Darker Than Black")
-=======
                 NormalizedName = API.Parser.Parser.Normalize("Darker Than Black"),
                 Metadata = new SeriesMetadata()
->>>>>>> 8211f1ce
             });
 
 
