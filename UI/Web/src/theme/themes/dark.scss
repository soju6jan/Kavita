--- conflicted
+++ resolved
@@ -87,7 +87,6 @@
     --tagbadge-typeahead-border-color: rgba(239, 239, 239, 0.125);
     --tagbadge-typeahead-text-color: var(--body-text-color);
     --tagbadge-typeahead-bg-color: var(--primary-color);
-<<<<<<< HEAD
 
     /* Side Nav */
     --side-nav-bg-color: rgba(0,0,0,0.2);
@@ -108,9 +107,7 @@
     --side-nav-item-active-color: var(--primary-color);
     --side-nav-active-bg-color: rgba(0,0,0,0.5);
     --side-nav-overlay-color: rgba(0,0,0,0.5);
-=======
-    
->>>>>>> 4b0ed189
+
 
     /* List items */
     --list-group-item-text-color: var(--body-text-color); /*rgba(74, 198, 148, 0.9)*/
@@ -137,11 +134,6 @@
     --pagination-link-bg-color: rgba(1, 4, 9, 0.5);
     --pagination-focus-border-color: var(--primary-color);
     --pagination-link-hover-color: var(--primary-color);
-
-    /* Progress Bar */
-    --progress-striped-animated-color: linear-gradient(45deg, rgba(74,198,148, 0.75) 25%, rgba(51, 138, 103, 0.75) 25%, rgba(51, 138, 103, 0.75) 50%, rgba(74,198,148, 0.75) 50%, rgba(74,198,148, 0.75) 75%, rgba(51, 138, 103, 0.75) 75%, rgba(51, 138, 103, 0.75));
-    --progress-bg-color: var(--nav-header-bg-color);
-    --progress-bar-color: var(--primary-color-dark-shade);
 
     /* Progress Bar */
     --progress-striped-animated-color: linear-gradient(45deg, rgba(74,198,148, 0.75) 25%, rgba(51, 138, 103, 0.75) 25%, rgba(51, 138, 103, 0.75) 50%, rgba(74,198,148, 0.75) 50%, rgba(74,198,148, 0.75) 75%, rgba(51, 138, 103, 0.75) 75%, rgba(51, 138, 103, 0.75));
