--- conflicted
+++ resolved
@@ -9,7 +9,7 @@
   a.btn {
     color: inherit;
     text-decoration: none;
-  
+
     &:hover {
       text-decoration: none;
     }
@@ -18,13 +18,8 @@
 a.read-more-link {
     font-weight: bold;
     text-decoration: none;
-    color: var(--body-text-color);
     cursor: pointer;
-<<<<<<< HEAD
-    color: var(--body-text-color);
-=======
     color: var(--body-text-color) !important;
->>>>>>> 4b0ed189
 
     &:hover {
       text-decoration: none;
