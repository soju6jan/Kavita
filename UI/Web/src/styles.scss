@use '../node_modules/swiper/swiper.scss' as swiper;

// Import themes which define the css variables we use to customize the app
@import './theme/themes/light';
@import './theme/themes/dark';
@import './theme/themes/eink';

// Import colors for overrides of bootstrap theme
@import './theme/toastr';
@import './theme/variables';

// Bootstrap must be after _colors since we define the colors there
@import '~bootstrap/scss/bootstrap';


<<<<<<< HEAD
// Import themes which define the css variables we use to customize the app
@import './theme/themes/light.css';
@import './theme/themes/dark.css';
@import './theme/themes/eink.css';


=======
>>>>>>> 4d467ed2
// Import all the customized theme overrides
@import './theme/components/input';
@import './theme/components/anchors';
@import './theme/components/nav';
@import './theme/components/buttons';
@import './theme/components/toast';
@import './theme/components/checkbox';
@import './theme/components/tagbadge';
@import './theme/components/list';
@import './theme/components/navbar';
@import './theme/components/popover';
@import './theme/components/pagination';
@import './theme/components/dropdown';
@import './theme/components/accordion';
@import './theme/components/breadcrumb';
@import './theme/components/ratingstar';
@import './theme/components/modal';
@import './theme/components/card';
@import './theme/components/slider';
@import './theme/components/radios';
@import './theme/components/selects';


@import './theme/utilities/utilities';
@import './theme/utilities/animations';
@import './theme/utilities/global';


// Global Styles
@font-face {
  font-family: "EBGarmond";
  src: url("assets/fonts/EBGarmond/EBGaramond-VariableFont_wght.ttf") format("truetype");
}

@font-face {
  font-family: "Spartan";
  src: url("assets/fonts/Spartan/Spartan-VariableFont_wght.ttf");
}

label, select, .clickable {
  cursor: pointer;
}

html, body { height: 100%; color-scheme: var(--color-scheme); }
body {
  margin: 0; 
  font-family: var(--body-font-family);
  color: var(--body-text-color);
}

// Needed for fullscreen
app-root {
  background-color: inherit;
}<|MERGE_RESOLUTION|>--- conflicted
+++ resolved
@@ -13,15 +13,6 @@
 @import '~bootstrap/scss/bootstrap';
 
 
-<<<<<<< HEAD
-// Import themes which define the css variables we use to customize the app
-@import './theme/themes/light.css';
-@import './theme/themes/dark.css';
-@import './theme/themes/eink.css';
-
-
-=======
->>>>>>> 4d467ed2
 // Import all the customized theme overrides
 @import './theme/components/input';
 @import './theme/components/anchors';
