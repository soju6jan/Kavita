--- conflicted
+++ resolved
@@ -100,11 +100,6 @@
   min-height: 50px;
 }
 
-<<<<<<< HEAD
-img {
-  max-width: 100%;
-  height: auto;
-=======
 body {
   font-family: 'Poppins', sans-serif;
   overflow: hidden; // When this is enabled, it will break the webtoon reader. The nav.service will automatically remove/apply on toggling them
@@ -125,5 +120,4 @@
   height: 1px;
   background-color: var(--setting-break-color);
   margin: 30px 0;
->>>>>>> 77de5ccc
 }