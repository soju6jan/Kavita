--- conflicted
+++ resolved
@@ -22,11 +22,8 @@
 import { ReadingDirection } from 'src/app/_models/preferences/reading-direction';
 import { ScrollService } from 'src/app/scroll.service';
 import { MangaFormat } from 'src/app/_models/manga-format';
-<<<<<<< HEAD
-=======
 import { LibraryService } from 'src/app/_services/library.service';
 import { LibraryType } from 'src/app/_models/library';
->>>>>>> 4f18519f
 
 
 interface PageStyle {
@@ -174,7 +171,6 @@
    * Last seen progress part path
    */
   lastSeenScrollPartPath: string = '';
-
   /**
    * Library Type used for rendering chapter or issue
    */
@@ -209,20 +205,6 @@
     return ReadingDirection;
   }
 
-<<<<<<< HEAD
-  get IsPrevDisabled() {
-    if (this.readingDirection === ReadingDirection.LeftToRight) {
-      return this.prevPageDisabled && this.pageNum === 0;
-    } 
-    return this.nextPageDisabled && this.pageNum + 1 >= this.maxPages - 1;
-  }
-
-  get IsNextDisabled() {
-    if (this.readingDirection === ReadingDirection.LeftToRight) {
-      this.nextPageDisabled && this.pageNum + 1 >= this.maxPages - 1;
-    }
-    return this.prevPageDisabled && this.pageNum === 0;
-=======
   get IsPrevDisabled(): boolean {
     if (this.readingDirection === ReadingDirection.LeftToRight) {
       // Acting as Previous button
@@ -241,7 +223,6 @@
       // Acting as Previous button
       return this.prevPageDisabled && this.pageNum === 0;
     }
->>>>>>> 4f18519f
   }
 
   constructor(private route: ActivatedRoute, private router: Router, private accountService: AccountService,
@@ -313,21 +294,11 @@
           const alreadyReached = Object.values(this.pageAnchors).filter((i: number) => i <= verticalOffset);
           if (alreadyReached.length > 0) {
             this.currentPageAnchor = Object.keys(this.pageAnchors)[alreadyReached.length - 1];
-<<<<<<< HEAD
-
-            if (!this.incognitoMode) {
-              this.readerService.saveProgress(this.seriesId, this.volumeId, this.chapterId, this.pageNum, this.lastSeenScrollPartPath).pipe(take(1)).subscribe(() => {/* No operation */});
-            }
-            return;
-=======
->>>>>>> 4f18519f
           } else {
             this.currentPageAnchor = '';
           }
         }
 
-<<<<<<< HEAD
-=======
     
         // Find the element that is on screen to bookmark against
         const intersectingEntries = Array.from(this.readingSectionElemRef.nativeElement.querySelectorAll('div,o,p,ul,li,a,img,h1,h2,h3,h4,h5,h6,span'))
@@ -358,7 +329,6 @@
             this.lastSeenScrollPartPath = path;
         }
 
->>>>>>> 4f18519f
         if (this.lastSeenScrollPartPath !== '' && !this.incognitoMode) {
           this.readerService.saveProgress(this.seriesId, this.volumeId, this.chapterId, this.pageNum, this.lastSeenScrollPartPath).pipe(take(1)).subscribe(() => {/* No operation */});
         }
@@ -454,14 +424,11 @@
         
   
         this.continuousChaptersStack.push(this.chapterId);
-<<<<<<< HEAD
-=======
 
         this.libraryService.getLibraryType(this.libraryId).pipe(take(1)).subscribe(type => {
           this.libraryType = type;
         });
   
->>>>>>> 4f18519f
   
   
         if (this.pageNum >= this.maxPages) {
@@ -513,17 +480,8 @@
     }
   }
 
-<<<<<<< HEAD
-  handleIntersection(entries: IntersectionObserverEntry[]) {
-    let intersectingEntries = Array.from(entries)
-      .filter(entry => entry.isIntersecting)
-      .map(entry => entry.target)
-    intersectingEntries.sort((a: Element, b: Element) => {
-      const aTop = a.getBoundingClientRect().top;
-=======
   sortElements(a: Element, b: Element) {
     const aTop = a.getBoundingClientRect().top;
->>>>>>> 4f18519f
       const bTop = b.getBoundingClientRect().top;
       if (aTop < bTop) {
         return -1;
@@ -533,18 +491,6 @@
       }
 
       return 0;
-  }
-
-<<<<<<< HEAD
-
-    if (intersectingEntries.length > 0) {
-      let path = this.getXPathTo(intersectingEntries[0]);
-        if (path === '') { return; }
-        if (!path.startsWith('id')) {
-          path = '//html[1]/' + path;
-        }
-        this.lastSeenScrollPartPath = path;
-    }
   }
 
   loadNextChapter() {
@@ -583,44 +529,6 @@
     }
   }
 
-=======
-  loadNextChapter() {
-    if (this.nextPageDisabled) { return; }
-    this.isLoading = true;
-    if (this.nextChapterId === CHAPTER_ID_NOT_FETCHED || this.nextChapterId === this.chapterId) {
-      this.readerService.getNextChapter(this.seriesId, this.volumeId, this.chapterId, this.readingListId).pipe(take(1)).subscribe(chapterId => {
-        this.nextChapterId = chapterId;
-        this.loadChapter(chapterId, 'Next');
-      });
-    } else {
-      this.loadChapter(this.nextChapterId, 'Next');
-    }
-  }
-
-  loadPrevChapter() {
-    if (this.prevPageDisabled) { return; }
-    this.isLoading = true;
-    this.continuousChaptersStack.pop();
-    const prevChapter = this.continuousChaptersStack.peek();
-    if (prevChapter != this.chapterId) {
-      if (prevChapter !== undefined) {
-        this.chapterId = prevChapter;
-        this.init();
-        return;
-      }
-    }
-
-    if (this.prevChapterId === CHAPTER_ID_NOT_FETCHED || this.prevChapterId === this.chapterId) {
-      this.readerService.getPrevChapter(this.seriesId, this.volumeId, this.chapterId, this.readingListId).pipe(take(1)).subscribe(chapterId => {
-        this.prevChapterId = chapterId;
-        this.loadChapter(chapterId, 'Prev');
-      });
-    } else {
-      this.loadChapter(this.prevChapterId, 'Prev');
-    }
-  }
-
->>>>>>> 4f18519f
   loadChapter(chapterId: number, direction: 'Next' | 'Prev') {
     if (chapterId >= 0) {
       this.chapterId = chapterId;
@@ -629,17 +537,10 @@
       const newRoute = this.readerService.getNextChapterUrl(this.router.url, this.chapterId, this.incognitoMode, this.readingListMode, this.readingListId);
       window.history.replaceState({}, '', newRoute);
       this.init();
-<<<<<<< HEAD
-      this.toastr.info(direction + ' chapter loaded', '', {timeOut: 3000});
-    } else {
-      // This will only happen if no actual chapter can be found
-      this.toastr.warning('Could not find ' + direction + ' chapter');
-=======
       this.toastr.info(direction + ' ' + this.utilityService.formatChapterName(this.libraryType).toLowerCase() + ' loaded', '', {timeOut: 3000});
     } else {
       // This will only happen if no actual chapter can be found
       this.toastr.warning('Could not find ' + direction.toLowerCase() + ' ' + this.utilityService.formatChapterName(this.libraryType).toLowerCase());
->>>>>>> 4f18519f
       this.isLoading = false;
       if (direction === 'Prev') {
         this.prevPageDisabled = true;
@@ -770,15 +671,6 @@
   }
 
   setupPageAnchors() {
-<<<<<<< HEAD
-    this.readingSectionElemRef.nativeElement.querySelectorAll('div,o,p,ul,li,a,img,h1,h2,h3,h4,h5,h6,span').forEach(elem => {
-      if (!elem.classList.contains('no-observe')) {
-        this.intersectionObserver.observe(elem);
-      }
-    });
-
-=======
->>>>>>> 4f18519f
     this.pageAnchors = {};
     this.currentPageAnchor = '';
     const ids = this.chapters.map(item => item.children).flat().filter(item => item.page === this.pageNum).map(item => item.part).filter(item => item.length > 0);
