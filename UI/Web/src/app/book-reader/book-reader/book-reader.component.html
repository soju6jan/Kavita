<div class="container-flex {{darkMode ? 'dark-mode' : ''}} reader-container" tabindex="0" #reader>
    <div class="fixed-top" #stickyTop>
        <a class="sr-only sr-only-focusable focus-visible" href="javascript:void(0);" (click)="moveFocus()">Skip to main content</a>
        <ng-container [ngTemplateOutlet]="actionBar"></ng-container>
        <app-drawer #commentDrawer="drawer" [isOpen]="drawerOpen" [style.--drawer-width]="'300px'" [options]="{topOffset: topOffset}" [style.--drawer-background-color]="drawerBackgroundColor" (drawerClosed)="closeDrawer()">
            <div header>
                <h2 style="margin-top: 0.5rem">Book Settings
                    <button type="button" class="close" aria-label="Close" (click)="commentDrawer.close()">
                        <span aria-hidden="true">&times;</span>
                    </button>
                </h2>
                
            </div>
            <div body class="drawer-body">
                <div class="control-container">
                    <div class="controls">

                        <form [formGroup]="settingsForm">
                            <div class="form-group">
                                <label for="library-type">Font Family</label>
                                <select class="form-control" id="library-type" formControlName="bookReaderFontFamily">
                                    <option [value]="opt" *ngFor="let opt of fontFamilies; let i = index">{{opt | titlecase}}</option>
                                </select>
                            </div>
                        </form>
                    </div>
                    <div class="controls">
                        <label id="fontsize">Font Size</label>
                        <button (click)="updateFontSize(-10)" class="btn btn-icon" title="Decrease" aria-labelledby="fontsize"><i class="fa fa-minus" aria-hidden="true"></i></button>
                        <span>{{pageStyles['font-size']}}</span>
                        <button (click)="updateFontSize(10)"  class="btn btn-icon" title="Increase" aria-labelledby="fontsize"><i class="fa fa-plus" aria-hidden="true"></i></button>
                    </div>
                    <div class="controls">
                        <label id="linespacing">Line Spacing</label>
                        <button (click)="updateLineSpacing(-10)" class="btn btn-icon" title="Decrease" aria-labelledby="linespacing"><i class="fa fa-minus" aria-hidden="true"></i></button>
                        <span>{{pageStyles['line-height']}}</span>
                        <button (click)="updateLineSpacing(10)"  class="btn btn-icon" title="Increase" aria-labelledby="linespacing"><i class="fa fa-plus" aria-hidden="true"></i></button>
                    </div>
                    <div class="controls">
                        <label id="margin">Margin</label>
                        <button (click)="updateMargin(-5)" class="btn btn-icon" title="Remove Margin" aria-labelledby="margin"><i class="fa fa-minus" aria-hidden="true"></i></button>
                        <span>{{pageStyles['margin-right']}}</span>
                        <button (click)="updateMargin(5)"  class="btn btn-icon" title="Add Margin" aria-labelledby="margin"><i class="fa fa-plus" aria-hidden="true"></i></button>
                    </div>
                    <div class="controls">
                        <label id="readingdirection">Reading Direction</label>
                        <button (click)="toggleReadingDirection()" class="btn btn-icon" aria-labelledby="readingdirection" title="{{readingDirection === 0 ? 'Left to Right' : 'Right to Left'}}"><i class="fa {{readingDirection === 0 ? 'fa-arrow-right' : 'fa-arrow-left'}} " aria-hidden="true"></i><span class="phone-hidden">&nbsp;{{readingDirection === 0 ? 'Left to Right' : 'Right to Left'}}</span></button>
                    </div>
                    <div class="controls">
                        <label id="darkmode">Dark Mode</label>
                        <button (click)="toggleDarkMode(false)" class="btn btn-icon" aria-labelledby="darkmode" title="Off"><i class="fa fa-sun" aria-hidden="true"></i></button>
                        <button (click)="toggleDarkMode(true)" class="btn btn-icon" aria-labelledby="darkmode" title="On"><i class="fa fa-moon" aria-hidden="true"></i></button>
                    </div>
                    <div class="controls">
                        <label id="tap-pagination">Tap Pagination&nbsp;<i class="fa fa-info-circle" aria-hidden="true" placement="top" [ngbTooltip]="tapPaginationTooltip" role="button" tabindex="0" aria-describedby="tap-pagination-help"></i></label>
                        <ng-template #tapPaginationTooltip>The ability to click the sides of the page to page left and right</ng-template>
                        <span class="sr-only" id="tap-pagination-help">The ability to click the sides of the page to page left and right</span>
                        <button (click)="toggleClickToPaginate()" class="btn btn-icon" aria-labelledby="tap-pagination"><i class="fa fa-arrows-alt-h {{clickToPaginate ? 'icon-primary-color' : ''}}" aria-hidden="true"></i><span *ngIf="darkMode">&nbsp;{{clickToPaginate ? 'On' : 'Off'}}</span></button>
                    </div>
                    <div class="controls">
                        <label id="fullscreen">Fullscreen&nbsp;<i class="fa fa-info-circle" aria-hidden="true" placement="top" [ngbTooltip]="fullscreenTooltip" role="button" tabindex="0" aria-describedby="fullscreen-help"></i></label>
                        <ng-template #fullscreenTooltip>Put reader in fullscreen mode</ng-template>
                        <span class="sr-only" id="fullscreen-help">
                            <ng-container [ngTemplateOutlet]="fullscreenTooltip"></ng-container>
                        </span>
                        <button (click)="toggleFullscreen()" class="btn btn-icon" aria-labelledby="fullscreen">
                            <i class="fa {{this.isFullscreen ? 'fa-compress-alt' : 'fa-expand-alt'}} {{isFullscreen ? 'icon-primary-color' : ''}}" aria-hidden="true"></i>
                            <span *ngIf="darkMode">&nbsp;{{isFullscreen ? 'Exit' : 'Enter'}}</span>
                        </button>
                    </div>
                    <div class="row no-gutters justify-content-between">
                        <button (click)="resetSettings()" class="btn btn-primary col">Reset to Defaults</button>
                    </div>
                </div>
                <div class="row no-gutters">
                    <button class="btn btn-small btn-icon col-1" [disabled]="prevChapterDisabled" (click)="loadPrevChapter()" title="Prev Chapter/Volume"><i class="fa fa-fast-backward" aria-hidden="true"></i></button>
                    <div class="col-1 page-stub">{{pageNum}}</div>
                    <div class="col-8" style="margin-top: 15px;padding-right:10px">
                        <ngb-progressbar style="cursor: pointer" title="Go to page" (click)="goToPage()" type="primary" height="5px" [value]="pageNum" [max]="maxPages - 1"></ngb-progressbar>
                    </div>
                    <div class="col-1 btn-icon page-stub" (click)="goToPage(maxPages - 1)" title="Go to last page">{{maxPages - 1}}</div>
                    <button class="btn btn-small btn-icon col-1" [disabled]="nextChapterDisabled" (click)="loadNextChapter()" title="Next Chapter/Volume"><i class="fa fa-fast-forward" aria-hidden="true"></i></button>
                </div>
                <div class="table-of-contents">
                    <h3>Table of Contents</h3>
                    <div *ngIf="chapters.length === 0">
                        <em>This book does not have Table of Contents set in the metadata or a toc file</em>
                    </div>
                    <div *ngIf="chapters.length === 1; else nestedChildren">
                        <ul>
                            <li *ngFor="let chapter of chapters[0].children">
                                <a href="javascript:void(0);" (click)="loadChapterPage(chapter.page, chapter.part)">{{chapter.title}}</a>
                            </li>
                        </ul>
                    </div>
                    <ng-template #nestedChildren>
                        <ul *ngFor="let chapterGroup of chapters" class="chapter-title">
                            <li class="{{chapterGroup.page == pageNum ? 'active': ''}}" (click)="loadChapterPage(chapterGroup.page, '')">
                                {{chapterGroup.title}}
                            </li>
                            <ul *ngFor="let chapter of chapterGroup.children">
                                <li class="{{cleanIdSelector(chapter.part) === currentPageAnchor ? 'active' : ''}}">
                                    <a href="javascript:void(0);" (click)="loadChapterPage(chapter.page, chapter.part)">{{chapter.title}}</a>
                                </li>
                            </ul>
                        </ul>
                    </ng-template>
                </div>
            </div>
        </app-drawer>
    </div>

    <div #readingSection class="reading-section" [ngStyle]="{'padding-top': topOffset + 20 + 'px'}" 
        [@isLoading]="isLoading ? true : false" (click)="handleReaderClick($event)">

        <div #readingHtml class="book-content" [ngStyle]="{'padding-bottom': topOffset + 20 + 'px', 'margin': '0px 0px'}" 
            [innerHtml]="page" *ngIf="page !== undefined"></div>

        <div class="left {{clickOverlayClass('left')}} no-observe" (click)="prevPage()" *ngIf="clickToPaginate" tabindex="-1"></div>
<<<<<<< HEAD
        <div class="right {{clickOverlayClass('right')}} no-observe" (click)="nextPage()" *ngIf="clickToPaginate" tabindex="-1"></div>
=======
        <div class="{{scrollbarNeeded ? 'right-with-scrollbar' : 'right'}} {{clickOverlayClass('right')}} no-observe" (click)="nextPage()" *ngIf="clickToPaginate" tabindex="-1"></div>
>>>>>>> d7450497
        
        <div *ngIf="page !== undefined && scrollbarNeeded">
            <ng-container [ngTemplateOutlet]="actionBar"></ng-container>
        </div>
    </div>
    <!-- <div *ngIf="page !== undefined && scrollbarNeeded">
        <ng-container [ngTemplateOutlet]="actionBar"></ng-container>
    </div> -->

    <ng-template #actionBar>
        <div class="reading-bar row no-gutters justify-content-between">
            <button class="btn btn-outline-secondary btn-icon col-2  col-xs-1" (click)="prevPage()" 
                [disabled]="IsPrevDisabled" 
                title="{{readingDirection === ReadingDirection.LeftToRight ? 'Previous' : 'Next'}} Page">
                <i class="fa {{(readingDirection === ReadingDirection.LeftToRight ? IsPrevChapter : IsNextChapter) ? 'fa-angle-double-left' : 'fa-angle-left'}}" aria-hidden="true"></i>
                <span class="phone-hidden">&nbsp;{{readingDirection === ReadingDirection.LeftToRight ? 'Previous' : 'Next'}}</span>
            </button>
            <button *ngIf="!this.adhocPageHistory.isEmpty()" class="btn btn-outline-secondary btn-icon col-2 col-xs-1" (click)="goBack()" title="Go Back"><i class="fa fa-reply" aria-hidden="true"></i><span class="phone-hidden">&nbsp;Go Back</span></button>
            <button class="btn btn-secondary col-2 col-xs-1" (click)="toggleDrawer()"><i class="fa fa-bars" aria-hidden="true"></i><span class="phone-hidden">&nbsp;Settings</span></button>
            <div class="book-title col-2 phone-hidden">
                <ng-container *ngIf="isLoading; else showTitle">
                    <div class="spinner-border spinner-border-sm text-primary" style="border-radius: 50%;" role="status">
                        <span class="sr-only">Loading book...</span>
                    </div>
                </ng-container>
                <ng-template #showTitle>
                    {{bookTitle}}
                    <span *ngIf="incognitoMode" (click)="turnOffIncognito()" role="button" aria-label="Incognito mode is on. Toggle to turn off.">(<i class="fa fa-glasses"  aria-hidden="true"></i><span class="sr-only">Incognito Mode</span>)</span>
                </ng-template>
            </div>
            <button class="btn btn-secondary col-2 col-xs-1" (click)="closeReader()"><i class="fa fa-times-circle" aria-hidden="true"></i><span class="phone-hidden">&nbsp;Close</span></button>
            <button class="btn btn-outline-secondary btn-icon col-2  col-xs-1" 
                [disabled]="IsNextDisabled" 
                (click)="nextPage()" title="{{readingDirection === ReadingDirection.LeftToRight ? 'Next' : 'Previous'}} Page">
                <span class="phone-hidden">{{readingDirection === ReadingDirection.LeftToRight ? 'Next' : 'Previous'}}&nbsp;</span>
                <i class="fa {{(readingDirection === ReadingDirection.LeftToRight ? IsNextChapter : IsPrevChapter) ? 'fa-angle-double-right' : 'fa-angle-right'}}" aria-hidden="true"></i>
            </button>
        </div>
    </ng-template>

</div><|MERGE_RESOLUTION|>--- conflicted
+++ resolved
@@ -117,19 +117,12 @@
             [innerHtml]="page" *ngIf="page !== undefined"></div>
 
         <div class="left {{clickOverlayClass('left')}} no-observe" (click)="prevPage()" *ngIf="clickToPaginate" tabindex="-1"></div>
-<<<<<<< HEAD
-        <div class="right {{clickOverlayClass('right')}} no-observe" (click)="nextPage()" *ngIf="clickToPaginate" tabindex="-1"></div>
-=======
         <div class="{{scrollbarNeeded ? 'right-with-scrollbar' : 'right'}} {{clickOverlayClass('right')}} no-observe" (click)="nextPage()" *ngIf="clickToPaginate" tabindex="-1"></div>
->>>>>>> d7450497
         
         <div *ngIf="page !== undefined && scrollbarNeeded">
             <ng-container [ngTemplateOutlet]="actionBar"></ng-container>
         </div>
     </div>
-    <!-- <div *ngIf="page !== undefined && scrollbarNeeded">
-        <ng-container [ngTemplateOutlet]="actionBar"></ng-container>
-    </div> -->
 
     <ng-template #actionBar>
         <div class="reading-bar row no-gutters justify-content-between">
