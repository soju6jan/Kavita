--- conflicted
+++ resolved
@@ -7,11 +7,8 @@
 import { PaginatedResult } from 'src/app/_models/pagination';
 import { Series } from 'src/app/_models/series';
 import { Volume } from 'src/app/_models/volume';
-<<<<<<< HEAD
-=======
 import {translate, TranslocoService} from "@jsverse/transloco";
 import {debounceTime, ReplaySubject, shareReplay} from "rxjs";
->>>>>>> 77de5ccc
 
 export enum KEY_CODES {
   RIGHT_ARROW = 'ArrowRight',
@@ -83,13 +80,9 @@
         return translate('common.issue-num' + extra) + (includeSpace ? ' ' : '');
       case LibraryType.Images:
       case LibraryType.Manga:
-<<<<<<< HEAD
-        return this.translocoService.translate('common.chapter-num') + (includeSpace ? ' ' : '');
+             return translate('common.chapter-num' + extra) + (includeSpace ? ' ' : '');
       case LibraryType.Gds:
           return this.translocoService.translate('common.volume-num') + (includeSpace ? ' ' : '');
-=======
-        return translate('common.chapter-num' + extra) + (includeSpace ? ' ' : '');
->>>>>>> 77de5ccc
     }
   }
 
