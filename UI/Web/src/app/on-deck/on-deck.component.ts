--- conflicted
+++ resolved
@@ -7,11 +7,7 @@
 import { KEY_CODES } from '../shared/_services/utility.service';
 import { Pagination } from '../_models/pagination';
 import { Series } from '../_models/series';
-<<<<<<< HEAD
-import { SeriesFilter} from '../_models/series-filter';
-=======
 import { FilterEvent, SeriesFilter} from '../_models/series-filter';
->>>>>>> d7450497
 import { Action } from '../_services/action-factory.service';
 import { ActionService } from '../_services/action.service';
 import { SeriesService } from '../_services/series.service';
@@ -67,16 +63,10 @@
     this.loadPage();
   }
 
-<<<<<<< HEAD
-  updateFilter(data: SeriesFilter) {
-    this.filter = data;
-    if (this.pagination !== undefined && this.pagination !== null) {
-=======
   updateFilter(event: FilterEvent) {
     this.filter = event.filter;
     const page = this.getPage();
     if (page === undefined || page === null || !event.isFirst) {
->>>>>>> d7450497
       this.pagination.currentPage = 1;
       this.onPageChange(this.pagination);
     } else {
