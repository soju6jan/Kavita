--- conflicted
+++ resolved
@@ -7,11 +7,8 @@
 import { BrowserAnimationsModule } from '@angular/platform-browser/animations';
 import { FormsModule, ReactiveFormsModule } from '@angular/forms';
 import { HttpClientModule, HTTP_INTERCEPTORS } from '@angular/common/http';
-<<<<<<< HEAD
-import { NgbCollapseModule, NgbDropdownModule, NgbNavModule, NgbPaginationModule, NgbPopoverModule, NgbRatingModule, NgbTooltipModule } from '@ng-bootstrap/ng-bootstrap';
-=======
-import { NgbAccordionModule, NgbCollapseModule, NgbDropdownModule, NgbNavModule, NgbPaginationModule, NgbPopoverModule, NgbRatingModule } from '@ng-bootstrap/ng-bootstrap';
->>>>>>> 4b0ed189
+import {
+  NgbAccordionModule, NgbCollapseModule, NgbDropdownModule, NgbNavModule, NgbPaginationModule, NgbPopoverModule, NgbRatingModule, NgbTooltipModule } from '@ng-bootstrap/ng-bootstrap';
 import { NavHeaderComponent } from './nav-header/nav-header.component';
 import { JwtInterceptor } from './_interceptors/jwt.interceptor';
 import { UserLoginComponent } from './user-login/user-login.component';
@@ -39,11 +36,8 @@
 import { GroupedTypeaheadComponent } from './grouped-typeahead/grouped-typeahead.component';
 import { ThemeTestComponent } from './theme-test/theme-test.component';
 import { PipeModule } from './pipe/pipe.module';
-<<<<<<< HEAD
+import { ColorPickerModule } from 'ngx-color-picker';
 import { SidenavModule } from './sidenav/sidenav.module';
-=======
-import { ColorPickerModule } from 'ngx-color-picker';
->>>>>>> 4b0ed189
 
 
 @NgModule({
@@ -51,9 +45,9 @@
     AppComponent,
     NavHeaderComponent,
     UserLoginComponent,
-    LibraryComponent, 
-    LibraryDetailComponent, 
-    SeriesDetailComponent, 
+    LibraryComponent,
+    LibraryDetailComponent,
+    SeriesDetailComponent,
     ReviewSeriesModalComponent,
     RecentlyAddedComponent,
     OnDeckComponent,
@@ -78,7 +72,7 @@
     NgbNavModule,
     NgbPaginationModule,
 
-    NgbCollapseModule, // Login 
+    NgbCollapseModule, // Login
 
     SharedModule,
     CarouselModule,
@@ -88,15 +82,13 @@
     ReadingListModule,
     RegistrationModule,
 
-<<<<<<< HEAD
-    PipeModule,
-    SidenavModule, // For sidenav
-=======
-    ColorPickerModule, // User preferences 
+    ColorPickerModule, // User preferences
 
     NgbAccordionModule, // ThemeTest Component only
     PipeModule,
->>>>>>> 4b0ed189
+
+    PipeModule,
+    SidenavModule, // For sidenav
 
 
     ToastrModule.forRoot({
