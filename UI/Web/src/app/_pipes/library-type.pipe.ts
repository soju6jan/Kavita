--- conflicted
+++ resolved
@@ -1,10 +1,7 @@
 import { inject, Pipe, PipeTransform } from '@angular/core';
 import { TranslocoService } from "@ngneat/transloco";
 import { LibraryType } from '../_models/library/library';
-<<<<<<< HEAD
-=======
 import {TranslocoService} from "@jsverse/transloco";
->>>>>>> 77de5ccc
 
 /**
  * Returns the name of the LibraryType
