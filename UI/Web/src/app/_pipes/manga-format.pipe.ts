--- conflicted
+++ resolved
@@ -1,10 +1,6 @@
 import { Pipe, PipeTransform } from '@angular/core';
-import { TranslocoService } from "@ngneat/transloco";
+import { TranslocoService } from "@jsverse/transloco";
 import { MangaFormat } from '../_models/manga-format';
-<<<<<<< HEAD
-=======
-import {TranslocoService} from "@jsverse/transloco";
->>>>>>> 77de5ccc
 
 /**
  * Returns the string name for the format
