import { Component, HostListener, OnDestroy, OnInit } from '@angular/core';
import { Title } from '@angular/platform-browser';
import { ActivatedRoute, Router } from '@angular/router';
import { NgbModal, NgbNavChangeEvent, NgbRatingConfig } from '@ng-bootstrap/ng-bootstrap';
import { ToastrService } from 'ngx-toastr';
import { forkJoin, Subject } from 'rxjs';
import { finalize, take, takeUntil, takeWhile } from 'rxjs/operators';
import { BulkSelectionService } from '../cards/bulk-selection.service';
import { CardDetailsModalComponent } from '../cards/_modals/card-details-modal/card-details-modal.component';
import { EditSeriesModalComponent } from '../cards/_modals/edit-series-modal/edit-series-modal.component';
import { ConfirmConfig } from '../shared/confirm-dialog/_models/confirm-config';
import { ConfirmService } from '../shared/confirm.service';
import { TagBadgeCursor } from '../shared/tag-badge/tag-badge.component';
import { DownloadService } from '../shared/_services/download.service';
import { KEY_CODES, UtilityService } from '../shared/_services/utility.service';
import { ReviewSeriesModalComponent } from '../_modals/review-series-modal/review-series-modal.component';
import { Chapter } from '../_models/chapter';
import { RefreshMetadataEvent } from '../_models/events/refresh-metadata-event';
import { ScanSeriesEvent } from '../_models/events/scan-series-event';
import { SeriesRemovedEvent } from '../_models/events/series-removed-event';
import { LibraryType } from '../_models/library';
import { MangaFormat } from '../_models/manga-format';
import { Series } from '../_models/series';
import { SeriesMetadata } from '../_models/series-metadata';
import { Volume } from '../_models/volume';
import { AccountService } from '../_services/account.service';
import { ActionItem, ActionFactoryService, Action } from '../_services/action-factory.service';
import { ActionService } from '../_services/action.service';
import { ImageService } from '../_services/image.service';
import { LibraryService } from '../_services/library.service';
import { EVENTS, MessageHubService } from '../_services/message-hub.service';
import { ReaderService } from '../_services/reader.service';
import { SeriesService } from '../_services/series.service';


enum TabID {
  Specials = 1,
  Storyline = 2,
  Volumes = 3,
  Chapters = 4
}

@Component({
  selector: 'app-series-detail',
  templateUrl: './series-detail.component.html',
  styleUrls: ['./series-detail.component.scss']
})
export class SeriesDetailComponent implements OnInit, OnDestroy {

  series!: Series;
  volumes: Volume[] = [];
  chapters: Chapter[] = [];
  storyChapters: Chapter[] = [];
  libraryId = 0;
  isAdmin = false;
  hasDownloadingRole = false;
  isLoading = true;
  showBook = true;

  currentlyReadingChapter: Chapter | undefined = undefined;
  hasReadingProgress = false;


  seriesActions: ActionItem<Series>[] = [];
  volumeActions: ActionItem<Volume>[] = [];
  chapterActions: ActionItem<Chapter>[] = [];
  bulkActions: ActionItem<any>[] = [];

  hasSpecials = false;
  specials: Array<Chapter> = [];
  activeTabId = TabID.Storyline;
  hasNonSpecialVolumeChapters = false;
  hasNonSpecialNonVolumeChapters = false;

  userReview: string = '';
  libraryType: LibraryType = LibraryType.Manga;
  seriesMetadata: SeriesMetadata | null = null;
  /**
   * Poster image for the Series
   */
  seriesImage: string = '';
  downloadInProgress: boolean = false;

  /**
   * Tricks the cover images for volume/chapter cards to update after we update one of them
   */
  coverImageOffset: number = 0;

  /**
   * If an action is currently being done, don't let the user kick off another action
   */
  actionInProgress: boolean = false;

  /**
   * Track by function for Volume to tell when to refresh card data
   */
  trackByVolumeIdentity = (index: number, item: Volume) => `${item.name}_${item.pagesRead}`;
  /**
   * Track by function for Chapter to tell when to refresh card data
   */
  trackByChapterIdentity = (index: number, item: Chapter) => `${item.title}_${item.number}_${item.pagesRead}`;

  bulkActionCallback = (action: Action, data: any) => {
    if (this.series === undefined) {
      return;
    }
    const seriesId = this.series.id;
    // we need to figure out what is actually selected now
    const selectedVolumeIndexes = this.bulkSelectionService.getSelectedCardsForSource('volume');
    const selectedChapterIndexes = this.bulkSelectionService.getSelectedCardsForSource('chapter');
    const selectedSpecialIndexes = this.bulkSelectionService.getSelectedCardsForSource('special');

    const selectedChapterIds = this.chapters.filter((_chapter, index: number) => selectedChapterIndexes.includes(index + ''));
    const selectedVolumeIds = this.volumes.filter((_volume, index: number) => selectedVolumeIndexes.includes(index + ''));
    const selectedSpecials = this.specials.filter((_chapter, index: number) => selectedSpecialIndexes.includes(index + ''));
    const chapters = [...selectedChapterIds, ...selectedSpecials];

    switch (action) {
      case Action.AddToReadingList:
        this.actionService.addMultipleToReadingList(seriesId, selectedVolumeIds, chapters, () => {
          this.actionInProgress = false;
          this.bulkSelectionService.deselectAll();
        });
        break;
      case Action.MarkAsRead:
        this.actionService.markMultipleAsRead(seriesId, selectedVolumeIds, chapters,  () => {
          this.setContinuePoint();
          this.actionInProgress = false;
          this.bulkSelectionService.deselectAll();
        });

        break;
      case Action.MarkAsUnread:
        this.actionService.markMultipleAsUnread(seriesId, selectedVolumeIds, chapters,  () => {
          this.setContinuePoint();
          this.actionInProgress = false;
          this.bulkSelectionService.deselectAll();
        });
        break;
    }
  }

  private onDestroy: Subject<void> = new Subject();


  get LibraryType(): typeof LibraryType {
    return LibraryType;
  }

  get MangaFormat(): typeof MangaFormat {
    return MangaFormat;
  }

  get TagBadgeCursor(): typeof TagBadgeCursor {
    return TagBadgeCursor;
  }

  get TabID(): typeof TabID {
    return TabID;
  }

  constructor(private route: ActivatedRoute, private seriesService: SeriesService,
              private router: Router, public bulkSelectionService: BulkSelectionService,
              private modalService: NgbModal, public readerService: ReaderService,
              public utilityService: UtilityService, private toastr: ToastrService,
              private accountService: AccountService, public imageService: ImageService,
              private actionFactoryService: ActionFactoryService, private libraryService: LibraryService,
              private confirmService: ConfirmService, private titleService: Title,
              private downloadService: DownloadService, private actionService: ActionService,
<<<<<<< HEAD
              public imageSerivce: ImageService, private messageHub: MessageHubService, 
=======
              public imageSerivce: ImageService, private messageHub: MessageHubService,
>>>>>>> d7450497
              ) {
    this.router.routeReuseStrategy.shouldReuseRoute = () => false;
    this.accountService.currentUser$.pipe(take(1)).subscribe(user => {
      if (user) {
        this.isAdmin = this.accountService.hasAdminRole(user);
        this.hasDownloadingRole = this.accountService.hasDownloadRole(user);
      }
    });
  }

  ngOnInit(): void {
    const routeId = this.route.snapshot.paramMap.get('seriesId');
    const libraryId = this.route.snapshot.paramMap.get('libraryId');
    if (routeId === null || libraryId == null) {
      this.router.navigateByUrl('/libraries');
      return;
    }

    this.messageHub.scanSeries.pipe(takeUntil(this.onDestroy)).subscribe((event: ScanSeriesEvent) => {
      if (event.seriesId == this.series.id)
      this.loadSeries(seriesId);
      this.seriesImage = this.imageService.randomize(this.imageService.getSeriesCoverImage(this.series.id));
      this.toastr.success('Scan series completed');
    });

    this.messageHub.messages$.pipe(takeUntil(this.onDestroy)).subscribe(event => {
      if (event.event === EVENTS.SeriesRemoved) {
        const seriesRemovedEvent = event.payload as SeriesRemovedEvent;
        if (seriesRemovedEvent.seriesId === this.series.id) {
          this.toastr.info('This series no longer exists');
          this.router.navigateByUrl('/libraries');
        }
<<<<<<< HEAD
      } else if (event.event === EVENTS.RefreshMetadata) {
        const seriesRemovedEvent = event.payload as RefreshMetadataEvent;
        if (seriesRemovedEvent.seriesId === this.series.id) {
          this.seriesService.getMetadata(this.series.id).pipe(take(1)).subscribe(metadata => {
            this.seriesMetadata = metadata;
            this.createHTML();
          })
=======
      } else if (event.event === EVENTS.ScanSeries) {
        const seriesCoverUpdatedEvent = event.payload as ScanSeriesEvent;
        if (seriesCoverUpdatedEvent.seriesId === this.series.id) {
          this.loadSeries(seriesId);
>>>>>>> d7450497
        }
      }
    });

    const seriesId = parseInt(routeId, 10);
    this.libraryId = parseInt(libraryId, 10);
    this.seriesImage = this.imageService.getSeriesCoverImage(seriesId);
    this.loadSeries(seriesId);
  }

  ngOnDestroy() {
    this.onDestroy.next();
    this.onDestroy.complete();
  }

  @HostListener('document:keydown.shift', ['$event'])
  handleKeypress(event: KeyboardEvent) {
    if (event.key === KEY_CODES.SHIFT) {
      this.bulkSelectionService.isShiftDown = true;
    }
  }

  @HostListener('document:keyup.shift', ['$event'])
  handleKeyUp(event: KeyboardEvent) {
    if (event.key === KEY_CODES.SHIFT) {
      this.bulkSelectionService.isShiftDown = false;
    }
  }

  onNavChange(event: NgbNavChangeEvent) {
    this.bulkSelectionService.deselectAll();
  }

  handleSeriesActionCallback(action: Action, series: Series) {
    this.actionInProgress = true;
    switch(action) {
      case(Action.MarkAsRead):
        this.actionService.markSeriesAsRead(series, (series: Series) => {
          this.actionInProgress = false;
          this.loadSeries(series.id);
        });
        break;
      case(Action.MarkAsUnread):
        this.actionService.markSeriesAsUnread(series, (series: Series) => {
          this.actionInProgress = false;
          this.loadSeries(series.id);
        });
        break;
      case(Action.ScanLibrary):
        this.actionService.scanSeries(series, () => this.actionInProgress = false);
        break;
      case(Action.RefreshMetadata):
        this.actionService.refreshMetdata(series, () => this.actionInProgress = false);
        break;
      case(Action.Delete):
        this.deleteSeries(series);
        break;
      case(Action.Bookmarks):
        this.actionService.openBookmarkModal(series, () => this.actionInProgress = false);
        break;
      case(Action.AddToReadingList):
        this.actionService.addSeriesToReadingList(series, () => this.actionInProgress = false);
        break;
      case(Action.AddToCollection):
        this.actionService.addMultipleSeriesToCollectionTag([series], () => this.actionInProgress = false);
        break;
      default:
        break;
    }
  }

  handleVolumeActionCallback(action: Action, volume: Volume) {
    switch(action) {
      case(Action.MarkAsRead):
        this.markVolumeAsRead(volume);
        break;
      case(Action.MarkAsUnread):
        this.markVolumeAsUnread(volume);
        break;
      case(Action.Edit):
        this.openViewInfo(volume);
        break;
      case(Action.AddToReadingList):
        this.actionService.addVolumeToReadingList(volume, this.series.id, () => {/* No Operation */ });
        break;
      case(Action.IncognitoRead):
        if (volume.chapters != undefined && volume.chapters?.length >= 1) {
          this.openChapter(volume.chapters.sort(this.utilityService.sortChapters)[0], true);
        }
        break;
      default:
        break;
    }
  }

  handleChapterActionCallback(action: Action, chapter: Chapter) {
    switch (action) {
      case(Action.MarkAsRead):
        this.markChapterAsRead(chapter);
        break;
      case(Action.MarkAsUnread):
        this.markChapterAsUnread(chapter);
        break;
      case(Action.Edit):
        this.openViewInfo(chapter);
        break;
      case(Action.AddToReadingList):
        this.actionService.addChapterToReadingList(chapter, this.series.id, () => {/* No Operation */ });
        break;
      case(Action.IncognitoRead):
        this.openChapter(chapter, true);
        break;
      default:
        break;
    }
  }


  async deleteSeries(series: Series) {
    this.actionService.deleteSeries(series, (result: boolean) => {
      this.actionInProgress = false;
      if (result) {
        this.router.navigate(['library', this.libraryId]);
      }
<<<<<<< HEAD
    });
  }

  markSeriesAsUnread(series: Series) {
    this.seriesService.markUnread(series.id).subscribe(res => {
      this.toastr.success(series.name + ' is now unread');
      series.pagesRead = 0;
      this.loadSeries(series.id);
    });
  }

  markSeriesAsRead(series: Series) {
    this.seriesService.markRead(series.id).subscribe(res => {
      series.pagesRead = series.pages;
      this.toastr.success(series.name + ' is now read');
      this.loadSeries(series.id);
=======
>>>>>>> d7450497
    });
  }

  loadSeries(seriesId: number) {
    this.coverImageOffset = 0;

<<<<<<< HEAD
    forkJoin([
      this.libraryService.getLibraryType(this.libraryId),
      this.seriesService.getMetadata(seriesId),
      this.seriesService.getSeries(seriesId)
    ]).subscribe(results => {
      this.libraryType = results[0];
      this.seriesMetadata = results[1];
      this.series = results[2];
=======
    this.seriesService.getMetadata(seriesId).subscribe(metadata => this.seriesMetadata = metadata);

    forkJoin([
      this.libraryService.getLibraryType(this.libraryId),
      this.seriesService.getSeries(seriesId)
    ]).subscribe(results => {
      this.libraryType = results[0];
      this.series = results[1];
>>>>>>> d7450497

      this.createHTML();

      this.titleService.setTitle('Kavita - ' + this.series.name + ' Details');

      this.seriesActions = this.actionFactoryService.getSeriesActions(this.handleSeriesActionCallback.bind(this))
              .filter(action => action.action !== Action.Edit)
              .filter(action => this.actionFactoryService.filterBookmarksForFormat(action, this.series));
      this.volumeActions = this.actionFactoryService.getVolumeActions(this.handleVolumeActionCallback.bind(this));
      this.chapterActions = this.actionFactoryService.getChapterActions(this.handleChapterActionCallback.bind(this));


      this.seriesService.getVolumes(this.series.id).subscribe(volumes => {
        this.volumes = volumes; // volumes are already be sorted in the backend
        const vol0 = this.volumes.filter(v => v.number === 0);
        this.storyChapters = vol0.map(v => v.chapters || []).flat().sort(this.utilityService.sortChapters);
        this.chapters = volumes.map(v => v.chapters || []).flat().sort(this.utilityService.sortChapters).filter(c => !c.isSpecial || isNaN(parseInt(c.range, 10)));


        this.setContinuePoint();


        const specials = this.storyChapters.filter(c => c.isSpecial || isNaN(parseInt(c.range, 10)));
        this.hasSpecials = specials.length > 0
        if (this.hasSpecials) {
          this.specials = specials
          .map(c => {
            c.title = this.utilityService.cleanSpecialTitle(c.title);
            c.range = this.utilityService.cleanSpecialTitle(c.range);
            return c;
          });
        }

        this.updateSelectedTab();

        this.isLoading = false;
      });
    }, err => {
      this.router.navigateByUrl('/libraries');
    });
  }

  /**
   * This will update the selected tab
   *
   * This assumes loadPage() has already primed all the calculations and state variables. Do not call directly.
   */
  updateSelectedTab() {
    // This shows Chapters/Issues tab

    // If this has chapters that are not specials
    if (this.chapters.filter(c => !c.isSpecial).length > 0) {
      this.hasNonSpecialNonVolumeChapters = true;
    }

    // This shows Volumes tab
    if (this.volumes.filter(v => v.number !== 0).length !== 0) {
      this.hasNonSpecialVolumeChapters = true;
    }

    // If an update occured and we were on specials, re-activate Volumes/Chapters
    if (!this.hasSpecials && !this.hasNonSpecialVolumeChapters && this.activeTabId != TabID.Storyline) {
      this.activeTabId = TabID.Storyline;
    }

    if (this.libraryType == LibraryType.Book && !this.hasSpecials){
      this.activeTabId = TabID.Volumes;
    } else if (this.hasNonSpecialVolumeChapters || this.hasNonSpecialNonVolumeChapters) {
      this.activeTabId = TabID.Storyline;
    } else {
      this.activeTabId = TabID.Specials;
    }
  }

  createHTML() {
    this.userReview = (this.series.userReview === null ? '' : this.series.userReview).replace(/\n/g, '<br>');
  }

  setContinuePoint() {
    this.readerService.hasSeriesProgress(this.series.id).subscribe(hasProgress => this.hasReadingProgress = hasProgress);
    this.readerService.getCurrentChapter(this.series.id).subscribe(chapter => this.currentlyReadingChapter = chapter);
  }

  markVolumeAsRead(vol: Volume) {
    if (this.series === undefined) {
      return;
    }

    this.actionService.markVolumeAsRead(this.series.id, vol, () => {
      this.setContinuePoint();
      this.actionInProgress = false;
    });
  }

  markVolumeAsUnread(vol: Volume) {
    if (this.series === undefined) {
      return;
    }

    this.actionService.markVolumeAsUnread(this.series.id, vol, () => {
      this.setContinuePoint();
      this.actionInProgress = false;
    });
  }

  markChapterAsRead(chapter: Chapter) {
    if (this.series === undefined) {
      return;
    }

    this.actionService.markChapterAsRead(this.series.id, chapter, () => {
      this.setContinuePoint();
      this.actionInProgress = false;
    });
  }

  markChapterAsUnread(chapter: Chapter) {
    if (this.series === undefined) {
      return;
    }

    this.actionService.markChapterAsUnread(this.series.id, chapter, () => {
      this.setContinuePoint();
      this.actionInProgress = false;
    });
  }

  read() {
    if (this.currentlyReadingChapter !== undefined) { this.openChapter(this.currentlyReadingChapter); }
  }

  updateRating(rating: any) {
    if (this.series === undefined) {
      return;
    }

    this.seriesService.updateRating(this.series?.id, this.series?.userRating, this.series?.userReview).subscribe(() => {
      this.createHTML();
    });
  }

  openChapter(chapter: Chapter, incognitoMode = false) {
    if (chapter.pages === 0) {
      this.toastr.error('There are no pages. Kavita was not able to read this archive.');
      return;
    }

    if (chapter.files.length > 0 && chapter.files[0].format === MangaFormat.EPUB) {
      this.router.navigate(['library', this.libraryId, 'series', this.series?.id, 'book', chapter.id], {queryParams: {incognitoMode}});
    } else {
      this.router.navigate(['library', this.libraryId, 'series', this.series?.id, 'manga', chapter.id], {queryParams: {incognitoMode}});
    }
  }

  openVolume(volume: Volume) {
    if (volume.chapters === undefined || volume.chapters?.length === 0) {
      this.toastr.error('There are no chapters to this volume. Cannot read.');
      return;
    }
    // NOTE: When selecting a volume, we might want to ask the user which chapter they want or an "Automatic" option. For Volumes
    // made up of lots of chapter files, it makes it more versitile. The modal can have pages read / pages with colored background
    // to help the user make a good choice.

    // If user has progress on the volume, load them where they left off
    if (volume.pagesRead < volume.pages && volume.pagesRead > 0) {
      // Find the continue point chapter and load it
      this.readerService.getCurrentChapter(this.series.id).subscribe(chapter => this.openChapter(chapter));
      return;
    }

    // Sort the chapters, then grab first if no reading progress
    this.openChapter([...volume.chapters].sort(this.utilityService.sortChapters)[0]);
  }

  isNullOrEmpty(val: string) {
    return val === null || val === undefined || val === '';
  }

  openViewInfo(data: Volume | Chapter) {
    const modalRef = this.modalService.open(CardDetailsModalComponent, { size: 'lg' }); // , scrollable: true (these don't work well on mobile)
    modalRef.componentInstance.data = data;
    modalRef.componentInstance.parentName = this.series?.name;
    modalRef.componentInstance.seriesId = this.series?.id;
    modalRef.componentInstance.libraryId = this.series?.libraryId;
    modalRef.closed.subscribe((result: {coverImageUpdate: boolean}) => {
      if (result.coverImageUpdate) {
        this.coverImageOffset += 1;
      }
    });
  }

  openEditSeriesModal() {
    const modalRef = this.modalService.open(EditSeriesModalComponent, {  size: 'lg' }); // scrollable: true, size: 'lg', windowClass: 'scrollable-modal' (these don't work well on mobile)
    modalRef.componentInstance.series = this.series;
    modalRef.closed.subscribe((closeResult: {success: boolean, series: Series, coverImageUpdate: boolean}) => {
      window.scrollTo(0, 0);
      if (closeResult.success) {
        this.loadSeries(this.series.id);
        if (closeResult.coverImageUpdate) {
          // Random triggers a load change without any problems with API
          this.seriesImage = this.imageService.randomize(this.imageService.getSeriesCoverImage(this.series.id));
        }
      }
    });
  }

  async promptToReview() {
    const shouldPrompt = this.isNullOrEmpty(this.series.userReview);
    const config = new ConfirmConfig();
    config.header = 'Confirm';
    config.content = 'Do you want to write a review?';
    config.buttons.push({text: 'No', type: 'secondary'});
    config.buttons.push({text: 'Yes', type: 'primary'});
    if (shouldPrompt && await this.confirmService.confirm('Do you want to write a review?', config)) {
      this.openReviewModal();
    }
  }

  openReviewModal(force = false) {
    const modalRef = this.modalService.open(ReviewSeriesModalComponent, { scrollable: true, size: 'lg' });
    modalRef.componentInstance.series = this.series;
    modalRef.closed.subscribe((closeResult: {success: boolean, review: string, rating: number}) => {
      if (closeResult.success && this.series !== undefined) {
        this.series.userReview = closeResult.review;
        this.series.userRating = closeResult.rating;
        this.createHTML();
      }
    });
  }

  preventClick(event: any) {
    event.stopPropagation();
    event.preventDefault();
  }

  performAction(action: ActionItem<any>) {
    if (typeof action.callback === 'function') {
      action.callback(action.action, this.series);
    }
  }

  downloadSeries() {
    this.downloadService.downloadSeriesSize(this.series.id).pipe(take(1)).subscribe(async (size) => {
      const wantToDownload = await this.downloadService.confirmSize(size, 'series');
      if (!wantToDownload) { return; }
      this.downloadInProgress = true;
      this.downloadService.downloadSeries(this.series).pipe(
        takeWhile(val => {
          return val.state != 'DONE';
        }),
        finalize(() => {
          this.downloadInProgress = false;
        })).subscribe(() => {/* No Operation */});;
    });
  }

  formatChapterTitle(chapter: Chapter) {
    return this.utilityService.formatChapterName(this.libraryType, true, true) + chapter.range;
  }

  formatVolumeTitle(volume: Volume) {
    return 'Volume ' + volume.name;
  }
}<|MERGE_RESOLUTION|>--- conflicted
+++ resolved
@@ -167,11 +167,7 @@
               private actionFactoryService: ActionFactoryService, private libraryService: LibraryService,
               private confirmService: ConfirmService, private titleService: Title,
               private downloadService: DownloadService, private actionService: ActionService,
-<<<<<<< HEAD
-              public imageSerivce: ImageService, private messageHub: MessageHubService, 
-=======
               public imageSerivce: ImageService, private messageHub: MessageHubService,
->>>>>>> d7450497
               ) {
     this.router.routeReuseStrategy.shouldReuseRoute = () => false;
     this.accountService.currentUser$.pipe(take(1)).subscribe(user => {
@@ -204,20 +200,10 @@
           this.toastr.info('This series no longer exists');
           this.router.navigateByUrl('/libraries');
         }
-<<<<<<< HEAD
-      } else if (event.event === EVENTS.RefreshMetadata) {
-        const seriesRemovedEvent = event.payload as RefreshMetadataEvent;
-        if (seriesRemovedEvent.seriesId === this.series.id) {
-          this.seriesService.getMetadata(this.series.id).pipe(take(1)).subscribe(metadata => {
-            this.seriesMetadata = metadata;
-            this.createHTML();
-          })
-=======
       } else if (event.event === EVENTS.ScanSeries) {
         const seriesCoverUpdatedEvent = event.payload as ScanSeriesEvent;
         if (seriesCoverUpdatedEvent.seriesId === this.series.id) {
           this.loadSeries(seriesId);
->>>>>>> d7450497
         }
       }
     });
@@ -342,41 +328,12 @@
       if (result) {
         this.router.navigate(['library', this.libraryId]);
       }
-<<<<<<< HEAD
-    });
-  }
-
-  markSeriesAsUnread(series: Series) {
-    this.seriesService.markUnread(series.id).subscribe(res => {
-      this.toastr.success(series.name + ' is now unread');
-      series.pagesRead = 0;
-      this.loadSeries(series.id);
-    });
-  }
-
-  markSeriesAsRead(series: Series) {
-    this.seriesService.markRead(series.id).subscribe(res => {
-      series.pagesRead = series.pages;
-      this.toastr.success(series.name + ' is now read');
-      this.loadSeries(series.id);
-=======
->>>>>>> d7450497
     });
   }
 
   loadSeries(seriesId: number) {
     this.coverImageOffset = 0;
 
-<<<<<<< HEAD
-    forkJoin([
-      this.libraryService.getLibraryType(this.libraryId),
-      this.seriesService.getMetadata(seriesId),
-      this.seriesService.getSeries(seriesId)
-    ]).subscribe(results => {
-      this.libraryType = results[0];
-      this.seriesMetadata = results[1];
-      this.series = results[2];
-=======
     this.seriesService.getMetadata(seriesId).subscribe(metadata => this.seriesMetadata = metadata);
 
     forkJoin([
@@ -385,7 +342,6 @@
     ]).subscribe(results => {
       this.libraryType = results[0];
       this.series = results[1];
->>>>>>> d7450497
 
       this.createHTML();
 
