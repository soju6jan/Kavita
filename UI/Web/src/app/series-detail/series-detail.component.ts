import { Component, HostListener, OnDestroy, OnInit } from '@angular/core';
import { Title } from '@angular/platform-browser';
import { ActivatedRoute, Router } from '@angular/router';
import { NgbModal, NgbNavChangeEvent, NgbRatingConfig } from '@ng-bootstrap/ng-bootstrap';
import { ToastrService } from 'ngx-toastr';
import { forkJoin, Subject } from 'rxjs';
import { finalize, map, take, takeUntil, takeWhile } from 'rxjs/operators';
import { BulkSelectionService } from '../cards/bulk-selection.service';
import { CardDetailsModalComponent } from '../cards/_modals/card-details-modal/card-details-modal.component';
import { EditSeriesModalComponent } from '../cards/_modals/edit-series-modal/edit-series-modal.component';
import { ConfirmConfig } from '../shared/confirm-dialog/_models/confirm-config';
import { ConfirmService } from '../shared/confirm.service';
import { TagBadgeCursor } from '../shared/tag-badge/tag-badge.component';
import { DownloadService } from '../shared/_services/download.service';
import { KEY_CODES, UtilityService } from '../shared/_services/utility.service';
import { ReviewSeriesModalComponent } from '../_modals/review-series-modal/review-series-modal.component';
import { Chapter } from '../_models/chapter';
import { ScanSeriesEvent } from '../_models/events/scan-series-event';
import { SeriesRemovedEvent } from '../_models/events/series-removed-event';
import { LibraryType } from '../_models/library';
import { MangaFormat } from '../_models/manga-format';
import { ReadingList } from '../_models/reading-list';
import { Series } from '../_models/series';
import { SeriesMetadata } from '../_models/series-metadata';
import { Volume } from '../_models/volume';
import { AccountService } from '../_services/account.service';
import { ActionItem, ActionFactoryService, Action } from '../_services/action-factory.service';
import { ActionService } from '../_services/action.service';
import { ImageService } from '../_services/image.service';
import { LibraryService } from '../_services/library.service';
import { EVENTS, MessageHubService } from '../_services/message-hub.service';
import { ReaderService } from '../_services/reader.service';
import { ReadingListService } from '../_services/reading-list.service';
import { SeriesService } from '../_services/series.service';
import { NavService } from '../_services/nav.service';


enum TabID {
  Specials = 1,
  Storyline = 2,
  Volumes = 3,
  Chapters = 4
}

@Component({
  selector: 'app-series-detail',
  templateUrl: './series-detail.component.html',
  styleUrls: ['./series-detail.component.scss']
})
export class SeriesDetailComponent implements OnInit, OnDestroy {

  /**
   * Series Id. Set at load before UI renders
   */
  seriesId!: number;
  series!: Series;
  volumes: Volume[] = [];
  chapters: Chapter[] = [];
  storyChapters: Chapter[] = [];
  libraryId = 0;
  isAdmin = false;
  hasDownloadingRole = false;
  isLoading = true;
  showBook = true;

  currentlyReadingChapter: Chapter | undefined = undefined;
  hasReadingProgress = false;


  seriesActions: ActionItem<Series>[] = [];
  volumeActions: ActionItem<Volume>[] = [];
  chapterActions: ActionItem<Chapter>[] = [];
  bulkActions: ActionItem<any>[] = [];

  hasSpecials = false;
  specials: Array<Chapter> = [];
  activeTabId = TabID.Storyline;

  userReview: string = '';
  libraryType: LibraryType = LibraryType.Manga;
  seriesMetadata: SeriesMetadata | null = null;
  readingLists: Array<ReadingList> = [];
  /**
   * Poster image for the Series
   */
  seriesImage: string = '';
  downloadInProgress: boolean = false;

  /**
   * Tricks the cover images for volume/chapter cards to update after we update one of them
   */
  coverImageOffset: number = 0;

  /**
   * If an action is currently being done, don't let the user kick off another action
   */
  actionInProgress: boolean = false;

  /**
   * Track by function for Volume to tell when to refresh card data
   */
  trackByVolumeIdentity = (index: number, item: Volume) => `${item.name}_${item.pagesRead}`;
  /**
   * Track by function for Chapter to tell when to refresh card data
   */
  trackByChapterIdentity = (index: number, item: Chapter) => `${item.title}_${item.number}_${item.pagesRead}`;

  bulkActionCallback = (action: Action, data: any) => {
    if (this.series === undefined) {
      return;
    }
    const seriesId = this.series.id;
    // we need to figure out what is actually selected now
    const selectedVolumeIndexes = this.bulkSelectionService.getSelectedCardsForSource('volume');
    const selectedChapterIndexes = this.bulkSelectionService.getSelectedCardsForSource('chapter');
    const selectedSpecialIndexes = this.bulkSelectionService.getSelectedCardsForSource('special');

    const selectedChapterIds = this.chapters.filter((_chapter, index: number) => selectedChapterIndexes.includes(index + ''));
    const selectedVolumeIds = this.volumes.filter((_volume, index: number) => selectedVolumeIndexes.includes(index + ''));
    const selectedSpecials = this.specials.filter((_chapter, index: number) => selectedSpecialIndexes.includes(index + ''));
    const chapters = [...selectedChapterIds, ...selectedSpecials];

    switch (action) {
      case Action.AddToReadingList:
        this.actionService.addMultipleToReadingList(seriesId, selectedVolumeIds, chapters, () => {
          this.actionInProgress = false;
          this.bulkSelectionService.deselectAll();
        });
        break;
      case Action.MarkAsRead:
        this.actionService.markMultipleAsRead(seriesId, selectedVolumeIds, chapters,  () => {
          this.setContinuePoint();
          this.actionInProgress = false;
          this.bulkSelectionService.deselectAll();
        });

        break;
      case Action.MarkAsUnread:
        this.actionService.markMultipleAsUnread(seriesId, selectedVolumeIds, chapters,  () => {
          this.setContinuePoint();
          this.actionInProgress = false;
          this.bulkSelectionService.deselectAll();
        });
        break;
    }
  }

  private onDestroy: Subject<void> = new Subject();


  get LibraryType(): typeof LibraryType {
    return LibraryType;
  }

  get MangaFormat(): typeof MangaFormat {
    return MangaFormat;
  }

  get TagBadgeCursor(): typeof TagBadgeCursor {
    return TagBadgeCursor;
  }

  get TabID(): typeof TabID {
    return TabID;
  }

  constructor(private route: ActivatedRoute, private seriesService: SeriesService,
              private router: Router, public bulkSelectionService: BulkSelectionService,
              private modalService: NgbModal, public readerService: ReaderService,
              public utilityService: UtilityService, private toastr: ToastrService,
              private accountService: AccountService, public imageService: ImageService,
              private actionFactoryService: ActionFactoryService, private libraryService: LibraryService,
              private confirmService: ConfirmService, private titleService: Title,
              private downloadService: DownloadService, private actionService: ActionService,
              public imageSerivce: ImageService, private messageHub: MessageHubService,
<<<<<<< HEAD
              public navService: NavService
=======
              private readingListService: ReadingListService
>>>>>>> 4b0ed189
              ) {
    this.router.routeReuseStrategy.shouldReuseRoute = () => false;
    this.accountService.currentUser$.pipe(take(1)).subscribe(user => {
      if (user) {
        this.isAdmin = this.accountService.hasAdminRole(user);
        this.hasDownloadingRole = this.accountService.hasDownloadRole(user);
      }
    });
  }

  ngOnInit(): void {
    const routeId = this.route.snapshot.paramMap.get('seriesId');
    const libraryId = this.route.snapshot.paramMap.get('libraryId');
    if (routeId === null || libraryId == null) {
      this.router.navigateByUrl('/libraries');
      return;
    }

    this.messageHub.messages$.pipe(takeUntil(this.onDestroy)).subscribe(event => {
      if (event.event === EVENTS.SeriesRemoved) {
        const seriesRemovedEvent = event.payload as SeriesRemovedEvent;
        if (seriesRemovedEvent.seriesId === this.seriesId) {
          this.toastr.info('This series no longer exists');
          this.router.navigateByUrl('/libraries');
        }
      } else if (event.event === EVENTS.ScanSeries) {
        const seriesCoverUpdatedEvent = event.payload as ScanSeriesEvent;
        if (seriesCoverUpdatedEvent.seriesId === this.seriesId) {
          this.loadSeries(this.seriesId);
          this.seriesImage = this.imageService.randomize(this.imageService.getSeriesCoverImage(this.seriesId)); // NOTE: Is this needed as cover update will update the image for us
        }
      }
    });

    this.seriesId = parseInt(routeId, 10);
    this.libraryId = parseInt(libraryId, 10);
    this.seriesImage = this.imageService.getSeriesCoverImage(this.seriesId);
    this.loadSeries(this.seriesId);
  }

  ngOnDestroy() {
    this.onDestroy.next();
    this.onDestroy.complete();
  }

  @HostListener('document:keydown.shift', ['$event'])
  handleKeypress(event: KeyboardEvent) {
    if (event.key === KEY_CODES.SHIFT) {
      this.bulkSelectionService.isShiftDown = true;
    }
  }

  @HostListener('document:keyup.shift', ['$event'])
  handleKeyUp(event: KeyboardEvent) {
    if (event.key === KEY_CODES.SHIFT) {
      this.bulkSelectionService.isShiftDown = false;
    }
  }

  onNavChange(event: NgbNavChangeEvent) {
    this.bulkSelectionService.deselectAll();
  }

  handleSeriesActionCallback(action: Action, series: Series) {
    this.actionInProgress = true;
    switch(action) {
      case(Action.MarkAsRead):
        this.actionService.markSeriesAsRead(series, (series: Series) => {
          this.actionInProgress = false;
          this.loadSeries(series.id);
        });
        break;
      case(Action.MarkAsUnread):
        this.actionService.markSeriesAsUnread(series, (series: Series) => {
          this.actionInProgress = false;
          this.loadSeries(series.id);
        });
        break;
      case(Action.ScanLibrary):
        this.actionService.scanSeries(series, () => this.actionInProgress = false);
        break;
      case(Action.RefreshMetadata):
        this.actionService.refreshMetdata(series, () => this.actionInProgress = false);
        break;
      case(Action.Delete):
        this.deleteSeries(series);
        break;
      case(Action.Bookmarks):
        this.actionService.openBookmarkModal(series, () => this.actionInProgress = false);
        break;
      case(Action.AddToReadingList):
        this.actionService.addSeriesToReadingList(series, () => this.actionInProgress = false);
        break;
      case(Action.AddToCollection):
        this.actionService.addMultipleSeriesToCollectionTag([series], () => this.actionInProgress = false);
        break;
      default:
        break;
    }
  }

  handleVolumeActionCallback(action: Action, volume: Volume) {
    switch(action) {
      case(Action.MarkAsRead):
        this.markVolumeAsRead(volume);
        break;
      case(Action.MarkAsUnread):
        this.markVolumeAsUnread(volume);
        break;
      case(Action.Edit):
        this.openViewInfo(volume);
        break;
      case(Action.AddToReadingList):
        this.actionService.addVolumeToReadingList(volume, this.seriesId, () => {/* No Operation */ });
        break;
      case(Action.IncognitoRead):
        if (volume.chapters != undefined && volume.chapters?.length >= 1) {
          this.openChapter(volume.chapters.sort(this.utilityService.sortChapters)[0], true);
        }
        break;
      default:
        break;
    }
  }

  handleChapterActionCallback(action: Action, chapter: Chapter) {
    switch (action) {
      case(Action.MarkAsRead):
        this.markChapterAsRead(chapter);
        break;
      case(Action.MarkAsUnread):
        this.markChapterAsUnread(chapter);
        break;
      case(Action.Edit):
        this.openViewInfo(chapter);
        break;
      case(Action.AddToReadingList):
        this.actionService.addChapterToReadingList(chapter, this.seriesId, () => {/* No Operation */ });
        break;
      case(Action.IncognitoRead):
        this.openChapter(chapter, true);
        break;
      default:
        break;
    }
  }


  async deleteSeries(series: Series) {
    this.actionService.deleteSeries(series, (result: boolean) => {
      this.actionInProgress = false;
      if (result) {
        this.router.navigate(['library', this.libraryId]);
      }
    });
  }

  loadSeries(seriesId: number) {
    this.coverImageOffset = 0;

    this.seriesService.getMetadata(seriesId).subscribe(metadata => this.seriesMetadata = metadata);
<<<<<<< HEAD
=======
    this.readingListService.getReadingListsForSeries(seriesId).subscribe(lists => {
      this.readingLists = lists;
    });
>>>>>>> 4b0ed189
    this.setContinuePoint();

    forkJoin([
      this.libraryService.getLibraryType(this.libraryId),
      this.seriesService.getSeries(seriesId)
    ]).subscribe(results => {
      this.libraryType = results[0];
      this.series = results[1];

      this.createHTML();

      this.titleService.setTitle('Kavita - ' + this.series.name + ' Details');

      this.seriesActions = this.actionFactoryService.getSeriesActions(this.handleSeriesActionCallback.bind(this))
              .filter(action => action.action !== Action.Edit)
              .filter(action => this.actionFactoryService.filterBookmarksForFormat(action, this.series));
      this.volumeActions = this.actionFactoryService.getVolumeActions(this.handleVolumeActionCallback.bind(this));
      this.chapterActions = this.actionFactoryService.getChapterActions(this.handleChapterActionCallback.bind(this));

      this.seriesService.getSeriesDetail(this.seriesId).subscribe(detail => {
<<<<<<< HEAD
        this.hasSpecials = detail.specials.length > 0
=======
        this.hasSpecials = detail.specials.length > 0;
>>>>>>> 4b0ed189
        this.specials = detail.specials;

        this.chapters = detail.chapters;
        this.volumes = detail.volumes;
        this.storyChapters = detail.storylineChapters;

        this.updateSelectedTab();
        this.isLoading = false;
      });
    }, err => {
      this.router.navigateByUrl('/libraries');
    });
  }

  /**
   * This will update the selected tab
   *
   * This assumes loadPage() has already primed all the calculations and state variables. Do not call directly.
   */
  updateSelectedTab() {
    
    // Book libraries only have Volumes or Specials enabled
    if (this.libraryType === LibraryType.Book) {
      if (this.volumes.length === 0) {
        this.activeTabId = TabID.Specials;
      } else {
        this.activeTabId = TabID.Volumes;
      }
      return;
    }

    if (this.volumes.length === 0 && this.chapters.length === 0 && this.specials.length > 0) {
      this.activeTabId = TabID.Specials;
    } else {
      this.activeTabId = TabID.Storyline;
    }

  }

  createHTML() {
    this.userReview = (this.series.userReview === null ? '' : this.series.userReview).replace(/\n/g, '<br>');
  }

  setContinuePoint() {
    this.readerService.hasSeriesProgress(this.seriesId).subscribe(hasProgress => this.hasReadingProgress = hasProgress);
    this.readerService.getCurrentChapter(this.seriesId).subscribe(chapter => this.currentlyReadingChapter = chapter);
  }

  markVolumeAsRead(vol: Volume) {
    if (this.series === undefined) {
      return;
    }

    this.actionService.markVolumeAsRead(this.seriesId, vol, () => {
      this.setContinuePoint();
      this.actionInProgress = false;
    });
  }

  markVolumeAsUnread(vol: Volume) {
    if (this.series === undefined) {
      return;
    }

    this.actionService.markVolumeAsUnread(this.seriesId, vol, () => {
      this.setContinuePoint();
      this.actionInProgress = false;
    });
  }

  markChapterAsRead(chapter: Chapter) {
    if (this.series === undefined) {
      return;
    }

    this.actionService.markChapterAsRead(this.seriesId, chapter, () => {
      this.setContinuePoint();
      this.actionInProgress = false;
    });
  }

  markChapterAsUnread(chapter: Chapter) {
    if (this.series === undefined) {
      return;
    }

    this.actionService.markChapterAsUnread(this.seriesId, chapter, () => {
      this.setContinuePoint();
      this.actionInProgress = false;
    });
  }

  read() {
    if (this.currentlyReadingChapter !== undefined) { 
      this.openChapter(this.currentlyReadingChapter);
      return;
    }

    this.readerService.getCurrentChapter(this.seriesId).subscribe(chapter => {
      this.openChapter(chapter);
    });
  }

  updateRating(rating: any) {
    if (this.series === undefined) {
      return;
    }

    this.seriesService.updateRating(this.series?.id, this.series?.userRating, this.series?.userReview).subscribe(() => {
      this.createHTML();
    });
  }

  openChapter(chapter: Chapter, incognitoMode = false) {
    if (chapter.pages === 0) {
      this.toastr.error('There are no pages. Kavita was not able to read this archive.');
      return;
    }

    if (chapter.files.length > 0 && chapter.files[0].format === MangaFormat.EPUB) {
      this.router.navigate(['library', this.libraryId, 'series', this.series?.id, 'book', chapter.id], {queryParams: {incognitoMode}});
    } else {
      this.router.navigate(['library', this.libraryId, 'series', this.series?.id, 'manga', chapter.id], {queryParams: {incognitoMode}});
    }
  }

  openVolume(volume: Volume) {
    if (volume.chapters === undefined || volume.chapters?.length === 0) {
      this.toastr.error('There are no chapters to this volume. Cannot read.');
      return;
    }
    // NOTE: When selecting a volume, we might want to ask the user which chapter they want or an "Automatic" option. For Volumes
    // made up of lots of chapter files, it makes it more versitile. The modal can have pages read / pages with colored background
    // to help the user make a good choice.

    // If user has progress on the volume, load them where they left off
    if (volume.pagesRead < volume.pages && volume.pagesRead > 0) {
      // Find the continue point chapter and load it
      this.readerService.getCurrentChapter(this.seriesId).subscribe(chapter => this.openChapter(chapter));
      return;
    }

    // Sort the chapters, then grab first if no reading progress
    this.openChapter([...volume.chapters].sort(this.utilityService.sortChapters)[0]);
  }

  isNullOrEmpty(val: string) {
    return val === null || val === undefined || val === '';
  }

  openViewInfo(data: Volume | Chapter) {
    const modalRef = this.modalService.open(CardDetailsModalComponent, { size: 'lg' }); // , scrollable: true (these don't work well on mobile)
    modalRef.componentInstance.data = data;
    modalRef.componentInstance.parentName = this.series?.name;
    modalRef.componentInstance.seriesId = this.series?.id;
    modalRef.componentInstance.libraryId = this.series?.libraryId;
    modalRef.closed.subscribe((result: {coverImageUpdate: boolean}) => {
      if (result.coverImageUpdate) {
        this.coverImageOffset += 1;
      }
    });
  }

  openEditSeriesModal() {
    const modalRef = this.modalService.open(EditSeriesModalComponent, {  size: 'xl' });
    modalRef.componentInstance.series = this.series;
    modalRef.closed.subscribe((closeResult: {success: boolean, series: Series, coverImageUpdate: boolean}) => {
      window.scrollTo(0, 0);
      if (closeResult.success) {
        this.loadSeries(this.seriesId);
        if (closeResult.coverImageUpdate) {
          // Random triggers a load change without any problems with API
          this.seriesImage = this.imageService.randomize(this.imageService.getSeriesCoverImage(this.seriesId));
        }
      }
    });
  }

  async promptToReview() {
    const shouldPrompt = this.isNullOrEmpty(this.series.userReview);
    const config = new ConfirmConfig();
    config.header = 'Confirm';
    config.content = 'Do you want to write a review?';
    config.buttons.push({text: 'No', type: 'secondary'});
    config.buttons.push({text: 'Yes', type: 'primary'});
    if (shouldPrompt && await this.confirmService.confirm('Do you want to write a review?', config)) {
      this.openReviewModal();
    }
  }

  openReviewModal(force = false) {
    const modalRef = this.modalService.open(ReviewSeriesModalComponent, { scrollable: true, size: 'lg' });
    modalRef.componentInstance.series = this.series;
    modalRef.closed.subscribe((closeResult: {success: boolean, review: string, rating: number}) => {
      if (closeResult.success && this.series !== undefined) {
        this.series.userReview = closeResult.review;
        this.series.userRating = closeResult.rating;
        this.createHTML();
      }
    });
  }

  preventClick(event: any) {
    event.stopPropagation();
    event.preventDefault();
  }

  performAction(action: ActionItem<any>) {
    if (typeof action.callback === 'function') {
      action.callback(action.action, this.series);
    }
  }

  downloadSeries() {
    this.downloadService.downloadSeriesSize(this.seriesId).pipe(take(1)).subscribe(async (size) => {
      const wantToDownload = await this.downloadService.confirmSize(size, 'series');
      if (!wantToDownload) { return; }
      this.downloadInProgress = true;
      this.downloadService.downloadSeries(this.series).pipe(
        takeWhile(val => {
          return val.state != 'DONE';
        }),
        finalize(() => {
          this.downloadInProgress = false;
        })).subscribe(() => {/* No Operation */});;
    });
  }

  formatChapterTitle(chapter: Chapter) {
    return this.utilityService.formatChapterName(this.libraryType, true, true) + chapter.range;
  }

  formatVolumeTitle(volume: Volume) {
    if (this.libraryType === LibraryType.Book) {
      return volume.name;
    }

    return 'Volume ' + volume.name;
  }
}<|MERGE_RESOLUTION|>--- conflicted
+++ resolved
@@ -75,6 +75,8 @@
   hasSpecials = false;
   specials: Array<Chapter> = [];
   activeTabId = TabID.Storyline;
+  hasNonSpecialVolumeChapters = false;
+  hasNonSpecialNonVolumeChapters = false;
 
   userReview: string = '';
   libraryType: LibraryType = LibraryType.Manga;
@@ -173,11 +175,7 @@
               private confirmService: ConfirmService, private titleService: Title,
               private downloadService: DownloadService, private actionService: ActionService,
               public imageSerivce: ImageService, private messageHub: MessageHubService,
-<<<<<<< HEAD
-              public navService: NavService
-=======
-              private readingListService: ReadingListService
->>>>>>> 4b0ed189
+              private readingListService: ReadingListService, public navService: NavService
               ) {
     this.router.routeReuseStrategy.shouldReuseRoute = () => false;
     this.accountService.currentUser$.pipe(take(1)).subscribe(user => {
@@ -339,12 +337,9 @@
     this.coverImageOffset = 0;
 
     this.seriesService.getMetadata(seriesId).subscribe(metadata => this.seriesMetadata = metadata);
-<<<<<<< HEAD
-=======
     this.readingListService.getReadingListsForSeries(seriesId).subscribe(lists => {
       this.readingLists = lists;
     });
->>>>>>> 4b0ed189
     this.setContinuePoint();
 
     forkJoin([
@@ -365,11 +360,7 @@
       this.chapterActions = this.actionFactoryService.getChapterActions(this.handleChapterActionCallback.bind(this));
 
       this.seriesService.getSeriesDetail(this.seriesId).subscribe(detail => {
-<<<<<<< HEAD
-        this.hasSpecials = detail.specials.length > 0
-=======
         this.hasSpecials = detail.specials.length > 0;
->>>>>>> 4b0ed189
         this.specials = detail.specials;
 
         this.chapters = detail.chapters;
@@ -390,7 +381,7 @@
    * This assumes loadPage() has already primed all the calculations and state variables. Do not call directly.
    */
   updateSelectedTab() {
-    
+
     // Book libraries only have Volumes or Specials enabled
     if (this.libraryType === LibraryType.Book) {
       if (this.volumes.length === 0) {
@@ -406,7 +397,6 @@
     } else {
       this.activeTabId = TabID.Storyline;
     }
-
   }
 
   createHTML() {
@@ -463,7 +453,7 @@
   }
 
   read() {
-    if (this.currentlyReadingChapter !== undefined) { 
+    if (this.currentlyReadingChapter !== undefined) {
       this.openChapter(this.currentlyReadingChapter);
       return;
     }
