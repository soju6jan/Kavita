--- conflicted
+++ resolved
@@ -1,9 +1,5 @@
-<<<<<<< HEAD
-import { FileTypeGroup } from "./file-type-group.enum";
-=======
 import {FileTypeGroup} from "./file-type-group.enum";
 import {IHasCover} from "../common/i-has-cover";
->>>>>>> 77de5ccc
 
 export enum LibraryType {
     Manga = 0,
