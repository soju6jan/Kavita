import { Component, EventEmitter, Input, OnChanges, OnDestroy, OnInit, Output, Renderer2, SimpleChanges } from '@angular/core';
import { BehaviorSubject, fromEvent, ReplaySubject, Subject } from 'rxjs';
import { debounceTime, takeUntil } from 'rxjs/operators';
import { ReaderService } from '../../_services/reader.service';
import { PAGING_DIRECTION } from '../_models/reader-enums';
import { WebtoonImage } from '../_models/webtoon-image';

/**
 * How much additional space should pass, past the original bottom of the document height before we trigger the next chapter load
 */
const SPACER_SCROLL_INTO_PX = 200;

/**
 * Bitwise enums for configuring how much debug information we want
 */
const enum DEBUG_MODES {
  /**
   * No Debug information
   */
  None = 0,
  /**
   * Turn on debug logging
   */
  Logs = 2,
  /**
   * Turn on the action bar in UI
   */
  ActionBar = 4,
  /**
   * Turn on Page outline
   */
  Outline = 8
}

/**
 * Represents the direction of scrolling that Infinite Scroller will use
 */
export enum ScrollDirection {
  Vertical = 0,
  Horizontal = 1
}

@Component({
  selector: 'app-infinite-scroller',
  templateUrl: './infinite-scroller.component.html',
  styleUrls: ['./infinite-scroller.component.scss']
})
export class InfiniteScrollerComponent implements OnInit, OnChanges, OnDestroy {

  @Input() direction: ScrollDirection = ScrollDirection.Vertical;
  /**
   * Current page number aka what's recorded on screen
   */
  @Input() pageNum: number = 0;
  /**
   * Number of pages to prefetch ahead of position
   */
  @Input() bufferPages: number = 5;
  /**
   * Total number of pages
   */
  @Input() totalPages: number = 0;
  /**
   * Method to generate the src for Image loading
   */
  @Input() urlProvider!: (page: number) => string;
  @Output() pageNumberChange: EventEmitter<number> = new EventEmitter<number>();
  @Output() loadNextChapter: EventEmitter<void> = new EventEmitter<void>();
  @Output() loadPrevChapter: EventEmitter<void> = new EventEmitter<void>();

  @Input() goToPage: ReplaySubject<number> = new ReplaySubject<number>();
  @Input() bookmarkPage: ReplaySubject<number> = new ReplaySubject<number>();
  
  /**
   * Stores and emits all the src urls
   */
  webtoonImages: BehaviorSubject<WebtoonImage[]> = new BehaviorSubject<WebtoonImage[]>([]);

  /**
   * Responsible for calculating current page on screen and uses hooks to trigger prefetching.
   * Note: threshold will fire differently due to size of images. 1 requires full image on screen. 0 means 1px on screen. We use 0.01 as 0 does not work currently.
   */
  intersectionObserver: IntersectionObserver = new IntersectionObserver((entries) => this.handleIntersection(entries), { threshold: 0.01 });
  /**
   * Direction we are scrolling. Controls calculations for prefetching
   */
  scrollingDirection: PAGING_DIRECTION = PAGING_DIRECTION.FORWARD;
  /**
   * Temp variable to keep track of scrolling position between scrolls to caclulate direction
   */
  prevScrollPosition: number = 0;
  /**
   * Temp variable to keep track of when the scrollTo() finishes, so we can start capturing scroll events again
   */
  currentPageElem: Element | null = null;
  /**
   * The minimum width of images in webtoon. On image loading, this is checked and updated. All images will get this assigned to them for rendering.
   */
  webtoonImageWidth: number = window.innerWidth || document.documentElement.clientWidth || document.body.clientWidth;
  /**
   * Used to tell if a scrollTo() operation is in progress
   */
  isScrolling: boolean = false;
  /**
   * Whether all prefetched images have loaded on the screen (not neccesarily in viewport)
   */
  allImagesLoaded: boolean = false;
  /**
   * Denotes each page that has been loaded or not. If pruning is implemented, the key will be deleted.
   */
   imagesLoaded: {[key: number]: number} = {};
  /**
   * If the user has scrolled all the way to the bottom. This is used solely for continuous reading
   */
   atBottom: boolean = false;   
   /**
   * If the user has scrolled all the way to the top. This is used solely for continuous reading
   */
   atTop: boolean = false;
   /**
    * Keeps track of the previous scrolling height for restoring scroll position after we inject spacer block
    */
   previousScrollHeightMinusTop: number = 0;
  /**
   * Debug mode. Will show extra information. Use bitwise (|) operators between different modes to enable different output
   */
  debugMode: DEBUG_MODES = DEBUG_MODES.Outline;

  get minPageLoaded() {
    return Math.min(...Object.values(this.imagesLoaded));
  }

  get maxPageLoaded() {
    return Math.max(...Object.values(this.imagesLoaded));
  }

  get areImagesWiderThanWindow() {
    return this.webtoonImageWidth > (window.innerWidth || document.documentElement.clientWidth);
  }

  get ScrollDirection(): typeof ScrollDirection {
    return ScrollDirection;
  }




  private readonly onDestroy = new Subject<void>();

  constructor(private readerService: ReaderService, private renderer: Renderer2) {}

  ngOnChanges(changes: SimpleChanges): void {
    if (changes.hasOwnProperty('totalPages') && changes['totalPages'].previousValue != changes['totalPages'].currentValue) {
      this.totalPages = changes['totalPages'].currentValue;
      this.initWebtoonReader();
    }
  }

  ngOnDestroy(): void {
    this.intersectionObserver.disconnect();
    this.onDestroy.next();
    this.onDestroy.complete();
  }

  ngOnInit(): void {
    fromEvent(window, 'scroll')
    .pipe(debounceTime(20), takeUntil(this.onDestroy)) 
    .subscribe((event) => this.handleScrollEvent(event));

    if (this.goToPage) {
      this.goToPage.pipe(takeUntil(this.onDestroy)).subscribe(page => {
        this.debugLog('[GoToPage] jump has occured from ' + this.pageNum + ' to ' + page);
        const isSamePage = this.pageNum === page;
        if (isSamePage) { return; }

        if (this.pageNum < page) {
          this.scrollingDirection = PAGING_DIRECTION.FORWARD;
        } else {
          this.scrollingDirection = PAGING_DIRECTION.BACKWARDS;
        }

        this.setPageNum(page, true);
      });
    }

    if (this.bookmarkPage) {
      this.bookmarkPage.pipe(takeUntil(this.onDestroy)).subscribe(page => {
        const image = document.querySelector('img[id^="page-' + page + '"]');
        if (image) {
          this.renderer.addClass(image, 'bookmark-effect');
          setTimeout(() => {
            this.renderer.removeClass(image, 'bookmark-effect');
          }, 1000);
        }
      });
    }
  }

  getScrollOffset() {
    if (this.direction === ScrollDirection.Horizontal) {
      return (window.pageXOffset  
        || document.documentElement.scrollLeft
        || document.body.scrollLeft || 0);
    }

    return (window.pageYOffset 
      || document.documentElement.scrollTop 
      || document.body.scrollTop || 0);
  }

  handleHorizontalScroll(event: WheelEvent): void {
    if (this.direction === ScrollDirection.Vertical) { return; }
    // console.log(event);

    // //document.getElementsByClassName('horizontal-scroll')[0].scrollLeft -= event.deltaY;
    // if (!this.atBottom && this.direction === ScrollDirection.Horizontal) {
    //   event.preventDefault();
    // }
    //this.handleScrollEvent(event);
  }

  /**
   * On scroll in document, calculate if the user/javascript has scrolled to the current image element (and it's visible), update that scrolling has ended completely, 
   * and calculate the direction the scrolling is occuring. This is not used for prefetching.
   * @param event Scroll Event
   */
  handleScrollEvent(event?: Event) {
    const scrollOffset = this.getScrollOffset();

    // Idea is to prevent scroll event on vertical and do horizontal if we are fully scrolled
    // if (!this.atBottom && this.direction === ScrollDirection.Horizontal && event !== undefined) {
    //   event.preventDefault();
    // }

    console.log(event);

    if (scrollOffset > this.prevScrollPosition) {
      this.scrollingDirection = PAGING_DIRECTION.FORWARD;
    } else {
      this.scrollingDirection = PAGING_DIRECTION.BACKWARDS;
    }
    this.prevScrollPosition = scrollOffset;

    if (this.isScrolling && this.currentPageElem != null && this.isElementVisible(this.currentPageElem)) {
      this.debugLog('[Scroll] Image is visible from scroll, isScrolling is now false');
      this.isScrolling = false;
    }

    if (!this.isScrolling) {
      // Use offset of the image against the scroll container to test if the most of the image is visible on the screen. We can use this
      // to mark the current page and separate the prefetching code. 
      const midlineImages = Array.from(document.querySelectorAll('img[id^="page-"]'))
      .filter(entry => this.shouldElementCountAsCurrentPage(entry));

      if (midlineImages.length > 0) {
        this.setPageNum(parseInt(midlineImages[0].getAttribute('page') || this.pageNum + '', 10));
      }
    }
    

    // Check if we hit the last page
    this.checkIfShouldTriggerContinuousReader();

  }

  getTotalHeight() {
    let totalHeight = 0;
    document.querySelectorAll('img[id^="page-"]').forEach(img => totalHeight += img.getBoundingClientRect().height);
    return totalHeight;
  }
  getTotalScroll() {
    return document.documentElement.offsetHeight + document.documentElement.scrollTop;
  }
  getScrollTop() {
    return document.documentElement.scrollTop;
  }

  checkIfShouldTriggerContinuousReader() {
    if (this.isScrolling) return;

<<<<<<< HEAD
    if (this.direction === ScrollDirection.Vertical) {
      if (this.scrollingDirection === PAGING_DIRECTION.FORWARD) {
        const totalHeight = this.getTotalHeight();
        const totalScroll = this.getTotalScroll();
  
        // If we were at top but have started scrolling down past page 0, remove top spacer
        if (this.atTop && this.pageNum > 0) {
          this.atTop = false;
        }
        // debug mode will add an extra pixel from the image border + (this.debug ? 1 : 0) 
        if (totalScroll === totalHeight && !this.atBottom) {
          this.atBottom = true;
          this.setPageNum(this.totalPages);
          this.debugLog('At last page, saving last page ', this.totalPages);
          // Scroll user back to original location
          this.previousScrollHeightMinusTop = this.getScrollTop();
          requestAnimationFrame(() => document.documentElement.scrollTop = this.previousScrollHeightMinusTop + (SPACER_SCROLL_INTO_PX / 2));
        } else if (totalScroll >= totalHeight + SPACER_SCROLL_INTO_PX && this.atBottom) { 
          // This if statement will fire once we scroll into the spacer at all
          this.loadNextChapter.emit();
        }
      } else {
        // < 5 because debug mode and FF (mobile) can report non 0, despite being at 0
        if (this.getScrollTop() < 5 && this.pageNum === 0 && !this.atTop) {
          this.atBottom = false;
  
          this.atTop = true; 
          // Scroll user back to original location
          this.previousScrollHeightMinusTop = document.documentElement.scrollHeight - document.documentElement.scrollTop;
          requestAnimationFrame(() => window.scrollTo(0, SPACER_SCROLL_INTO_PX));
        } else if (this.getScrollTop() < 5 && this.pageNum === 0 && this.atTop) {
          // If already at top, then we moving on
          this.loadPrevChapter.emit();
        }
=======
    if (this.scrollingDirection === PAGING_DIRECTION.FORWARD) {
      const totalHeight = this.getTotalHeight();
      const totalScroll = this.getTotalScroll();

      // If we were at top but have started scrolling down past page 0, remove top spacer
      if (this.atTop && this.pageNum > 0) {
        this.atTop = false;
      }
      
      if (totalScroll === totalHeight && !this.atBottom) {
        this.atBottom = true;
        this.setPageNum(this.totalPages);

        // Scroll user back to original location
        this.previousScrollHeightMinusTop = this.getScrollTop();
        requestAnimationFrame(() => document.documentElement.scrollTop = this.previousScrollHeightMinusTop + (SPACER_SCROLL_INTO_PX / 2));
      } else if (totalScroll >= totalHeight + SPACER_SCROLL_INTO_PX && this.atBottom) { 
        // This if statement will fire once we scroll into the spacer at all
        this.loadNextChapter.emit();
>>>>>>> 223ad7ab
      }
    } else {
      // TODO: Implement Continuous Reader for Horizontal Reading mode
    }

  }

  /**
   * Is any part of the element visible in the scrollport. Does not take into account 
   * style properites, just scroll port visibility. 
   * @param elem 
   * @returns 
   */
  isElementVisible(elem: Element) {
    if (elem === null || elem === undefined) { return false; }

    // NOTE: This will say an element is visible if it is 1 px offscreen on top
    var rect = elem.getBoundingClientRect();

    return (rect.bottom >= 0 && 
            rect.right >= 0 && 
            rect.top <= (window.innerHeight || document.documentElement.clientHeight) &&
            rect.left <= (window.innerWidth || document.documentElement.clientWidth)
          );
  }

  /**
   * Is any part of the element visible in the scrollport and is it above the midline trigger.
   * The midline trigger does not mean it is half of the screen. It may be top 25%. 
   * @param elem HTML Element
   * @returns If above midline
   */
   shouldElementCountAsCurrentPage(elem: Element) {
    if (elem === null || elem === undefined) { return false; }

    var rect = elem.getBoundingClientRect();

    // TODO: Need Horizontal version?
    if (rect.bottom >= 0 && 
            rect.right >= 0 && 
            rect.top <= (window.innerHeight || document.documentElement.clientHeight) &&
            rect.left <= (window.innerWidth || document.documentElement.clientWidth)
          ) {
<<<<<<< HEAD
            const screenHeight = (window.innerHeight || document.documentElement.clientHeight);
            const screenWidth = (window.innerWidth || document.documentElement.clientWidth) + document.documentElement.offsetWidth// + document.documentElement.scrollTop;
            
            //const bottomX = this.getScrollTop();

            // Check if the image is mostly above the cuttoff point
            //const cuttoffPoint = bottomX - ((bottomX - topX) / 2);
            // without this, it will only trigger once you get the top of the image to the top of the screen: && rect.bottom > cuttoffPoint
            // with it, it will trigger at half way
            //console.log('Cutoff point: ', cuttoffPoint);
            //return rect.top <= cuttoffPoint ; // && rect.bottom > cuttoffPoint
            // console.log('device height: ', topX);
            // console.log('image ' + elem.getAttribute('page') + ' top: ', rect.top);
            // console.log('amount scrolled down: ', rect.top / topX);
            // console.log('cutoff point: ', cuttoffPoint);
            console.log('Right: ', rect.right);
            console.log('width: ', screenWidth);
            if (this.direction === ScrollDirection.Vertical) {
              return Math.abs(rect.top / screenHeight) <= 0.25;
            } else {
              return Math.abs(rect.right / screenWidth) >= 0.25 && Math.abs(rect.right / screenWidth) <= 0.75; // ?! This doesn't work perfectly, need to revist
            }
=======
            const topX = (window.innerHeight || document.documentElement.clientHeight);
            return Math.abs(rect.top / topX) <= 0.25;
>>>>>>> 223ad7ab
          }
    return false;
  }


  initWebtoonReader() {
    this.imagesLoaded = {};
    this.webtoonImages.next([]);
    this.atBottom = false; // TODO: Direction code
    this.checkIfShouldTriggerContinuousReader();

    // if (this.direction === ScrollDirection.Horizontal) {
    //   Array.from(document.querySelectorAll('img')).forEach(elem => elem.height = (window.innerHeight || document.documentElement.clientHeight));
    // }

    const [startingIndex, endingIndex] = this.calculatePrefetchIndecies();

    this.debugLog('[INIT] Prefetching pages ' + startingIndex + ' to ' + endingIndex + '. Current page: ', this.pageNum);
    for(let i = startingIndex; i <= endingIndex; i++) {
      this.loadWebtoonImage(i);
    }
  }

  /**
   * Callback for an image onLoad. At this point the image is already rendered in DOM (may not be visible)
   * This will be used to scroll to current page for intial load
   * @param event 
   */
  onImageLoad(event: any) {
    const imagePage = this.readerService.imageUrlToPageNum(event.target.src);
    this.debugLog('[Image Load] Image loaded: ', imagePage);

    if (event.target.width < this.webtoonImageWidth) {
      this.webtoonImageWidth = event.target.width;
    }


    this.renderer.setAttribute(event.target, 'width', this.webtoonImageWidth + '');
    if (this.direction === ScrollDirection.Vertical) {
      this.renderer.setAttribute(event.target, 'height', event.target.height + '');
    } else {
      // ?! BUG: This is not setting correctly for images already loaded from vertical mode
      // this.renderer.setAttribute(event.target, 'height', (window.innerHeight || document.documentElement.clientHeight) + '');
      // console.log('setting height: ', (window.innerHeight || document.documentElement.clientHeight) + 'px')
      //this.renderer.setAttribute(event.target, 'height', window.innerHeight + '');
      this.renderer.setAttribute(event.target, 'float', 'left');
      this.renderer.setAttribute(event.target, 'display', 'inline-block');
    }


    this.attachIntersectionObserverElem(event.target);

    if (imagePage === this.pageNum) {
      Promise.all(Array.from(document.querySelectorAll('img'))
        .filter((img: any) => !img.complete)
        .map((img: any) => new Promise(resolve => { img.onload = img.onerror = resolve; })))
        .then(() => {
          this.debugLog('[Image Load] ! Loaded current page !', this.pageNum);
          this.currentPageElem = document.querySelector('img#page-' + this.pageNum);
          
          if (this.currentPageElem && !this.isElementVisible(this.currentPageElem)) { 
            this.scrollToCurrentPage();
          }
          
          this.allImagesLoaded = true;
      });
    }
  }

  handleIntersection(entries: IntersectionObserverEntry[]) {
    if (!this.allImagesLoaded || this.isScrolling) {
      this.debugLog('[Intersection] Images are not loaded (or performing scrolling action), skipping any scroll calculations');
      return;
    }

    entries.forEach(entry => {
      const imagePage = parseInt(entry.target.attributes.getNamedItem('page')?.value + '', 10);
      this.debugLog('[Intersection] Page ' + imagePage + ' is visible: ', entry.isIntersecting);
      if (entry.isIntersecting) {
        this.debugLog('[Intersection] ! Page ' + imagePage + ' just entered screen');
        this.prefetchWebtoonImages(imagePage);
      }
    });
  }

  /**
   * Set the page number, invoke prefetching and optionally scroll to the new page.
   * @param pageNum Page number to set to. Will trigger the pageNumberChange event emitter.
   * @param scrollToPage Optional (default false) parameter to trigger scrolling to the newly set page
   */
  setPageNum(pageNum: number, scrollToPage: boolean = false) {
    if (pageNum > this.totalPages) {
      pageNum = this.totalPages;
    } else if (pageNum < 0) {
      pageNum = 0;
    }
    this.pageNum = pageNum;
    this.pageNumberChange.emit(this.pageNum);

    this.prefetchWebtoonImages();

    if (scrollToPage) {
      const currentImage = document.querySelector('img#page-' + this.pageNum);
      if (currentImage === null) return;
      this.debugLog('[GoToPage] Scrolling to page', this.pageNum);
      this.scrollToCurrentPage();
    }
  }

  isScrollingForwards() {
    return this.scrollingDirection === PAGING_DIRECTION.FORWARD;
  }

  /**
   * Performs the scroll for the current page element. Updates any state variables needed.
   */
  scrollToCurrentPage() {
    this.debugLog('Scrolling to ', this.pageNum);
    this.currentPageElem = document.querySelector('img#page-' + this.pageNum);
    if (!this.currentPageElem) { return; }
    
    // Update prevScrollPosition, so the next scroll event properly calculates direction
    if (this.direction === ScrollDirection.Vertical) {
      this.prevScrollPosition = this.currentPageElem.getBoundingClientRect().top;  
    } else {
      this.prevScrollPosition = this.currentPageElem.getBoundingClientRect().left;
    }
    this.isScrolling = true;

    setTimeout(() => {
      if (this.currentPageElem) {
        this.debugLog('[Scroll] Scrolling to page ', this.pageNum);
        this.currentPageElem.scrollIntoView({behavior: 'smooth'});
      }
    }, 600);
  }

  loadWebtoonImage(page: number) {
    let data = this.webtoonImages.value;

    if (this.imagesLoaded.hasOwnProperty(page)) {
      this.debugLog('\t[PREFETCH] Skipping prefetch of ', page);
      return;
    }
    this.debugLog('\t[PREFETCH] Prefetching ', page);

    data = data.concat({src: this.urlProvider(page), page});

    data.sort((a: WebtoonImage, b: WebtoonImage) => {
      if (a.page < b.page) { return -1; }
      else if (a.page > b.page) { return 1; }
      else return 0;
    });

    this.allImagesLoaded = false;
    this.webtoonImages.next(data);

    if (!this.imagesLoaded.hasOwnProperty(page)) {
      this.imagesLoaded[page] = page;
    }
  }

  attachIntersectionObserverElem(elem: HTMLImageElement) {
    if (elem !== null) {
      this.intersectionObserver.observe(elem);
      this.debugLog('Attached Intersection Observer to page', this.readerService.imageUrlToPageNum(elem.src));
    } else {
      console.error('Could not attach observer on elem'); // This never happens
    }
  }

  /**
   * Finds the ranges of indecies to load from backend. totalPages - 1 is due to backend will automatically return last page for any page number
   * above totalPages. Webtoon reader might ask for that which results in duplicate last pages. 
   * @param pageNum 
   * @returns 
   */
  calculatePrefetchIndecies(pageNum: number = -1) {
    if (pageNum == -1) {
      pageNum = this.pageNum;
    }

    let startingIndex = 0;
    let endingIndex = 0;
    if (this.isScrollingForwards()) {
      startingIndex = Math.min(Math.max(pageNum - this.bufferPages, 0), this.totalPages - 1);
      endingIndex = Math.min(Math.max(pageNum + this.bufferPages, 0), this.totalPages - 1);

      if (startingIndex === this.totalPages) {
        return [0, 0];
      }
    } else {
      startingIndex = Math.min(Math.max(pageNum - this.bufferPages, 0), this.totalPages - 1);
      endingIndex = Math.min(Math.max(pageNum + this.bufferPages, 0), this.totalPages - 1);
    }


    if (startingIndex > endingIndex) {
      const temp = startingIndex;
      startingIndex = endingIndex;
      endingIndex = temp;
    }

    return [startingIndex, endingIndex];
  }

  range(size: number, startAt: number = 0): ReadonlyArray<number> {
    return [...Array(size).keys()].map(i => i + startAt);
  }

  prefetchWebtoonImages(pageNum: number = -1) {

    if (pageNum === -1) {
      pageNum = this.pageNum;
    }

    const [startingIndex, endingIndex] = this.calculatePrefetchIndecies(pageNum);
    if (startingIndex === 0 && endingIndex === 0) { return; }

    this.debugLog('\t[PREFETCH] prefetching pages: ' + startingIndex + ' to ' + endingIndex);
    for(let i = startingIndex; i <= endingIndex; i++) {
      this.loadWebtoonImage(i);
    }

    Promise.all(Array.from(document.querySelectorAll('img'))
      .filter((img: any) => !img.complete)
      .map((img: any) => new Promise(resolve => { img.onload = img.onerror = resolve; })))
      .then(() => {
        this.allImagesLoaded = true;
    });
  }

  debugLog(message: string, extraData?: any) {
    if (!(this.debugMode & DEBUG_MODES.Logs)) return;

    if (extraData !== undefined) {
      console.log(message, extraData);  
    } else {
      console.log(message);
    }
  }

  showDebugBar() {
    return this.debugMode & DEBUG_MODES.ActionBar;
  }

  showDebugOutline() {
    return this.debugMode & DEBUG_MODES.Outline;
  }
}<|MERGE_RESOLUTION|>--- conflicted
+++ resolved
@@ -277,22 +277,21 @@
 
   checkIfShouldTriggerContinuousReader() {
     if (this.isScrolling) return;
-
-<<<<<<< HEAD
+    
     if (this.direction === ScrollDirection.Vertical) {
       if (this.scrollingDirection === PAGING_DIRECTION.FORWARD) {
         const totalHeight = this.getTotalHeight();
         const totalScroll = this.getTotalScroll();
-  
+
         // If we were at top but have started scrolling down past page 0, remove top spacer
         if (this.atTop && this.pageNum > 0) {
           this.atTop = false;
         }
-        // debug mode will add an extra pixel from the image border + (this.debug ? 1 : 0) 
+        
         if (totalScroll === totalHeight && !this.atBottom) {
           this.atBottom = true;
           this.setPageNum(this.totalPages);
-          this.debugLog('At last page, saving last page ', this.totalPages);
+
           // Scroll user back to original location
           this.previousScrollHeightMinusTop = this.getScrollTop();
           requestAnimationFrame(() => document.documentElement.scrollTop = this.previousScrollHeightMinusTop + (SPACER_SCROLL_INTO_PX / 2));
@@ -300,40 +299,6 @@
           // This if statement will fire once we scroll into the spacer at all
           this.loadNextChapter.emit();
         }
-      } else {
-        // < 5 because debug mode and FF (mobile) can report non 0, despite being at 0
-        if (this.getScrollTop() < 5 && this.pageNum === 0 && !this.atTop) {
-          this.atBottom = false;
-  
-          this.atTop = true; 
-          // Scroll user back to original location
-          this.previousScrollHeightMinusTop = document.documentElement.scrollHeight - document.documentElement.scrollTop;
-          requestAnimationFrame(() => window.scrollTo(0, SPACER_SCROLL_INTO_PX));
-        } else if (this.getScrollTop() < 5 && this.pageNum === 0 && this.atTop) {
-          // If already at top, then we moving on
-          this.loadPrevChapter.emit();
-        }
-=======
-    if (this.scrollingDirection === PAGING_DIRECTION.FORWARD) {
-      const totalHeight = this.getTotalHeight();
-      const totalScroll = this.getTotalScroll();
-
-      // If we were at top but have started scrolling down past page 0, remove top spacer
-      if (this.atTop && this.pageNum > 0) {
-        this.atTop = false;
-      }
-      
-      if (totalScroll === totalHeight && !this.atBottom) {
-        this.atBottom = true;
-        this.setPageNum(this.totalPages);
-
-        // Scroll user back to original location
-        this.previousScrollHeightMinusTop = this.getScrollTop();
-        requestAnimationFrame(() => document.documentElement.scrollTop = this.previousScrollHeightMinusTop + (SPACER_SCROLL_INTO_PX / 2));
-      } else if (totalScroll >= totalHeight + SPACER_SCROLL_INTO_PX && this.atBottom) { 
-        // This if statement will fire once we scroll into the spacer at all
-        this.loadNextChapter.emit();
->>>>>>> 223ad7ab
       }
     } else {
       // TODO: Implement Continuous Reader for Horizontal Reading mode
@@ -377,33 +342,15 @@
             rect.top <= (window.innerHeight || document.documentElement.clientHeight) &&
             rect.left <= (window.innerWidth || document.documentElement.clientWidth)
           ) {
-<<<<<<< HEAD
             const screenHeight = (window.innerHeight || document.documentElement.clientHeight);
             const screenWidth = (window.innerWidth || document.documentElement.clientWidth) + document.documentElement.offsetWidth// + document.documentElement.scrollTop;
             
-            //const bottomX = this.getScrollTop();
-
-            // Check if the image is mostly above the cuttoff point
-            //const cuttoffPoint = bottomX - ((bottomX - topX) / 2);
-            // without this, it will only trigger once you get the top of the image to the top of the screen: && rect.bottom > cuttoffPoint
-            // with it, it will trigger at half way
-            //console.log('Cutoff point: ', cuttoffPoint);
-            //return rect.top <= cuttoffPoint ; // && rect.bottom > cuttoffPoint
-            // console.log('device height: ', topX);
-            // console.log('image ' + elem.getAttribute('page') + ' top: ', rect.top);
-            // console.log('amount scrolled down: ', rect.top / topX);
-            // console.log('cutoff point: ', cuttoffPoint);
-            console.log('Right: ', rect.right);
-            console.log('width: ', screenWidth);
             if (this.direction === ScrollDirection.Vertical) {
-              return Math.abs(rect.top / screenHeight) <= 0.25;
+              const topX = (window.innerHeight || document.documentElement.clientHeight);
+              return Math.abs(rect.top / topX) <= 0.25;
             } else {
               return Math.abs(rect.right / screenWidth) >= 0.25 && Math.abs(rect.right / screenWidth) <= 0.75; // ?! This doesn't work perfectly, need to revist
             }
-=======
-            const topX = (window.innerHeight || document.documentElement.clientHeight);
-            return Math.abs(rect.top / topX) <= 0.25;
->>>>>>> 223ad7ab
           }
     return false;
   }
