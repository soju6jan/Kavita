import { Component, ElementRef, EventEmitter, Input, OnChanges, OnDestroy, OnInit, Output, Renderer2, SimpleChanges } from '@angular/core';
import { BehaviorSubject, fromEvent, merge, ReplaySubject, Subject } from 'rxjs';
import { debounceTime, take, takeUntil } from 'rxjs/operators';
import { ReaderService } from '../../_services/reader.service';
import { PAGING_DIRECTION } from '../_models/reader-enums';
import { WebtoonImage } from '../_models/webtoon-image';

/**
 * How much additional space should pass, past the original bottom of the document height before we trigger the next chapter load
 */
const SPACER_SCROLL_INTO_PX = 200;

/**
 * Bitwise enums for configuring how much debug information we want
 */
const enum DEBUG_MODES {
  /**
   * No Debug information
   */
  None = 0,
  /**
   * Turn on debug logging
   */
  Logs = 2,
  /**
   * Turn on the action bar in UI
   */
  ActionBar = 4,
  /**
   * Turn on Page outline
   */
  Outline = 8


}

@Component({
  selector: 'app-infinite-scroller',
  templateUrl: './infinite-scroller.component.html',
  styleUrls: ['./infinite-scroller.component.scss']
})
export class InfiniteScrollerComponent implements OnInit, OnChanges, OnDestroy {

  /**
   * Current page number aka what's recorded on screen
   */
  @Input() pageNum: number = 0;
  /**
   * Number of pages to prefetch ahead of position
   */
  @Input() bufferPages: number = 5;
  /**
   * Total number of pages
   */
  @Input() totalPages: number = 0;
  /**
   * Method to generate the src for Image loading
   */
  @Input() urlProvider!: (page: number) => string;
  @Output() pageNumberChange: EventEmitter<number> = new EventEmitter<number>();
  @Output() loadNextChapter: EventEmitter<void> = new EventEmitter<void>();
  @Output() loadPrevChapter: EventEmitter<void> = new EventEmitter<void>();

  @Input() goToPage: BehaviorSubject<number> | undefined;
  @Input() bookmarkPage: ReplaySubject<number> = new ReplaySubject<number>();
  @Input() fullscreenToggled: ReplaySubject<boolean> = new ReplaySubject<boolean>();

  readerElemRef!: ElementRef<HTMLDivElement>;

  /**
   * Stores and emits all the src urls
   */
  webtoonImages: BehaviorSubject<WebtoonImage[]> = new BehaviorSubject<WebtoonImage[]>([]);

  /**
   * Responsible for calculating current page on screen and uses hooks to trigger prefetching.
   * Note: threshold will fire differently due to size of images. 1 requires full image on screen. 0 means 1px on screen. We use 0.01 as 0 does not work currently.
   */
  intersectionObserver: IntersectionObserver = new IntersectionObserver((entries) => this.handleIntersection(entries), { threshold: 0.01 });
  /**
   * Direction we are scrolling. Controls calculations for prefetching
   */
  scrollingDirection: PAGING_DIRECTION = PAGING_DIRECTION.FORWARD;
  /**
   * Temp variable to keep track of scrolling position between scrolls to caclulate direction
   */
  prevScrollPosition: number = 0;
  /**
   * Temp variable to keep track of when the scrollTo() finishes, so we can start capturing scroll events again
   */
  currentPageElem: Element | null = null;
  /**
   * The minimum width of images in webtoon. On image loading, this is checked and updated. All images will get this assigned to them for rendering.
   */
  webtoonImageWidth: number = window.innerWidth || document.documentElement.clientWidth || document.body.clientWidth;
  /**
   * Used to tell if a scrollTo() operation is in progress
   */
  isScrolling: boolean = false;
  /**
   * Whether all prefetched images have loaded on the screen (not neccesarily in viewport)
   */
  allImagesLoaded: boolean = false;
  /**
   * Denotes each page that has been loaded or not. If pruning is implemented, the key will be deleted.
   */
   imagesLoaded: {[key: number]: number} = {};
  /**
   * If the user has scrolled all the way to the bottom. This is used solely for continuous reading
   */
   atBottom: boolean = false;   
   /**
   * If the user has scrolled all the way to the top. This is used solely for continuous reading
   */
   atTop: boolean = false;
   /**
    * If the manga reader is in fullscreen. Some math changes based on this value.
    */
   isFullscreenMode: boolean = false;
   /**
    * Keeps track of the previous scrolling height for restoring scroll position after we inject spacer block
    */
   previousScrollHeightMinusTop: number = 0;
   /**
    * Tracks the first load, until all the initial prefetched images are loaded. We use this to reduce opacity so images can load without jerk.
    */
   initFinished: boolean = false;
  /**
   * Debug mode. Will show extra information. Use bitwise (|) operators between different modes to enable different output
   */
  debugMode: DEBUG_MODES = DEBUG_MODES.None;
  /**
   * Debug mode. Will filter out any messages in here so they don't hit the log
   */
  debugLogFilter: Array<string> = ['[PREFETCH]', '[Intersection]', '[Visibility]', '[Image Load]'];

  get minPageLoaded() {
    return Math.min(...Object.values(this.imagesLoaded));
  }

  get maxPageLoaded() {
    return Math.max(...Object.values(this.imagesLoaded));
  }

  get areImagesWiderThanWindow() {
<<<<<<< HEAD
    let [innerWidth, _] = this.getInnerDimensions();
=======
    let [_, innerWidth] = this.getInnerDimensions();
>>>>>>> d7450497
    return this.webtoonImageWidth > (innerWidth || document.documentElement.clientWidth);
  }




  private readonly onDestroy = new Subject<void>();

  constructor(private readerService: ReaderService, private renderer: Renderer2) {
    // This will always exist at this point in time since this is used within manga reader
    const reader = document.querySelector('.reader');
    if (reader !== null) {
      this.readerElemRef = new ElementRef(reader as HTMLDivElement);
    }
  }

  ngOnChanges(changes: SimpleChanges): void {
    if (changes.hasOwnProperty('totalPages') && changes['totalPages'].previousValue != changes['totalPages'].currentValue) {
      this.totalPages = changes['totalPages'].currentValue;
      this.initWebtoonReader();
    }
  }

  ngOnDestroy(): void {
    this.intersectionObserver.disconnect();
    this.onDestroy.next();
    this.onDestroy.complete();
  }

  /**
   * Responsible for binding the scroll handler to the correct event. On non-fullscreen, window is correct. However, on fullscreen, we must use the reader as that is what 
   * gets promoted to fullscreen.
   */
  initScrollHandler() {
    fromEvent(this.isFullscreenMode ? this.readerElemRef.nativeElement : window, 'scroll')
    .pipe(debounceTime(20), takeUntil(this.onDestroy))
    .subscribe((event) => this.handleScrollEvent(event));
  }

  ngOnInit(): void {
    this.initScrollHandler();

    this.recalculateImageWidth();


  }

  ngOnInit(): void {
    this.initScrollHandler();

    if (this.goToPage) {
      this.goToPage.pipe(takeUntil(this.onDestroy)).subscribe(page => {
        const isSamePage = this.pageNum === page;
        if (isSamePage) { return; }
        this.debugLog('[GoToPage] jump has occured from ' + this.pageNum + ' to ' + page);

        if (this.pageNum < page) {
          this.scrollingDirection = PAGING_DIRECTION.FORWARD;
        } else {
          this.scrollingDirection = PAGING_DIRECTION.BACKWARDS;
        }

        this.setPageNum(page, true);
      });
    }

    if (this.bookmarkPage) {
      this.bookmarkPage.pipe(takeUntil(this.onDestroy)).subscribe(page => {
        const image = document.querySelector('img[id^="page-' + page + '"]');
        if (image) {
          this.renderer.addClass(image, 'bookmark-effect');
          setTimeout(() => {
            this.renderer.removeClass(image, 'bookmark-effect');
          }, 1000);
        }
      });
    }

    if (this.fullscreenToggled) {
      this.fullscreenToggled.pipe(takeUntil(this.onDestroy)).subscribe(isFullscreen => {
        this.debugLog('[FullScreen] Fullscreen mode: ', isFullscreen);
        this.isFullscreenMode = isFullscreen;
<<<<<<< HEAD
        const [innerWidth, _] = this.getInnerDimensions();
        this.webtoonImageWidth = innerWidth || document.documentElement.clientWidth || document.body.clientWidth;
=======
        this.recalculateImageWidth();
>>>>>>> d7450497
        this.initScrollHandler();
        this.setPageNum(this.pageNum, true);
      });
    }
  }

<<<<<<< HEAD
=======
  recalculateImageWidth() {
    const [_, innerWidth] = this.getInnerDimensions();
    this.webtoonImageWidth = innerWidth || document.documentElement.clientWidth || document.body.clientWidth;
  }

>>>>>>> d7450497
  getVerticalOffset() {
    const reader = this.isFullscreenMode ? this.readerElemRef.nativeElement : window;

    let offset = 0;
    if (reader instanceof Window) {
      offset = reader.scrollY;
    } else {
      offset = reader.scrollTop;
    }

    return (offset
      || document.documentElement.scrollTop 
      || document.body.scrollTop || 0);
  }

  /**
   * On scroll in document, calculate if the user/javascript has scrolled to the current image element (and it's visible), update that scrolling has ended completely, 
   * and calculate the direction the scrolling is occuring. This is not used for prefetching.
   * @param event Scroll Event
   */
  handleScrollEvent(event?: any) {
    // Need a fullscreen handler here too
    let verticalOffset = this.getVerticalOffset();


    if (verticalOffset > this.prevScrollPosition) {
      this.scrollingDirection = PAGING_DIRECTION.FORWARD;
    } else {
      this.scrollingDirection = PAGING_DIRECTION.BACKWARDS;
    }
    this.prevScrollPosition = verticalOffset;

    console.log('CurrentPageElem: ', this.currentPageElem);
    if (this.currentPageElem != null) {
      console.log('Element Visible: ', this.isElementVisible(this.currentPageElem));
    }
    if (this.isScrolling && this.currentPageElem != null && this.isElementVisible(this.currentPageElem)) {
      this.debugLog('[Scroll] Image is visible from scroll, isScrolling is now false');
      this.isScrolling = false;
    }

    if (!this.isScrolling) {
      // Use offset of the image against the scroll container to test if the most of the image is visible on the screen. We can use this
      // to mark the current page and separate the prefetching code. 
      const midlineImages = Array.from(document.querySelectorAll('img[id^="page-"]'))
      .filter(entry => this.shouldElementCountAsCurrentPage(entry));

      if (midlineImages.length > 0) {
        this.setPageNum(parseInt(midlineImages[0].getAttribute('page') || this.pageNum + '', 10));
      }
    }
    

    // Check if we hit the last page
    this.checkIfShouldTriggerContinuousReader();

  }

  getTotalHeight() {
    let totalHeight = 0;
    document.querySelectorAll('img[id^="page-"]').forEach(img => totalHeight += img.getBoundingClientRect().height);
    return totalHeight;
  }
  getTotalScroll() {
    if (this.isFullscreenMode) {
      return this.readerElemRef.nativeElement.offsetHeight + this.readerElemRef.nativeElement.scrollTop;
    }
    return document.documentElement.offsetHeight + document.documentElement.scrollTop;
  }
  getScrollTop() {
    if (this.isFullscreenMode) {
      return this.readerElemRef.nativeElement.scrollTop;
    }
    return document.documentElement.scrollTop;
  }

  checkIfShouldTriggerContinuousReader() {
    if (this.isScrolling) return;

    if (this.scrollingDirection === PAGING_DIRECTION.FORWARD) {
      const totalHeight = this.getTotalHeight();
      const totalScroll = this.getTotalScroll();

      // If we were at top but have started scrolling down past page 0, remove top spacer
      if (this.atTop && this.pageNum > 0) {
        this.atTop = false;
      }
      
      if (totalScroll === totalHeight && !this.atBottom) {
        this.atBottom = true;
        this.setPageNum(this.totalPages);

        // Scroll user back to original location
        this.previousScrollHeightMinusTop = this.getScrollTop();
        requestAnimationFrame(() => document.documentElement.scrollTop = this.previousScrollHeightMinusTop + (SPACER_SCROLL_INTO_PX / 2));
      } else if (totalScroll >= totalHeight + SPACER_SCROLL_INTO_PX && this.atBottom) { 
        // This if statement will fire once we scroll into the spacer at all
        this.loadNextChapter.emit();
      }
    } else {
      // < 5 because debug mode and FF (mobile) can report non 0, despite being at 0
      if (this.getScrollTop() < 5 && this.pageNum === 0 && !this.atTop) {
        this.atBottom = false;

        this.atTop = true; 
        // Scroll user back to original location
        this.previousScrollHeightMinusTop = document.documentElement.scrollHeight - document.documentElement.scrollTop;
        requestAnimationFrame(() => window.scrollTo(0, SPACER_SCROLL_INTO_PX)); // TODO: does this need to be fullscreen protected?
      } else if (this.getScrollTop() < 5 && this.pageNum === 0 && this.atTop) {
        // If already at top, then we moving on
        this.loadPrevChapter.emit();
      }
    }

  }

  getInnerDimensions() {
    let innerHeight = window.innerHeight;
    let innerWidth = window.innerWidth;

    if (this.isFullscreenMode) {
      innerHeight = this.readerElemRef.nativeElement.clientHeight;
      innerWidth = this.readerElemRef.nativeElement.clientWidth;
    }
    return [innerHeight, innerWidth];
  }

  /**
   * 
   * @returns Height, Width
   */
  getInnerDimensions() {
    let innerHeight = window.innerHeight;
    let innerWidth = window.innerWidth;

    if (this.isFullscreenMode) {
      innerHeight = this.readerElemRef.nativeElement.clientHeight;
      innerWidth = this.readerElemRef.nativeElement.clientWidth;
    }
    return [innerHeight, innerWidth];
  }

  /**
   * Is any part of the element visible in the scrollport. Does not take into account 
   * style properites, just scroll port visibility. 
   * @param elem 
   * @returns 
   */
  isElementVisible(elem: Element) {
    if (elem === null || elem === undefined) { return false; }

    this.debugLog('[Visibility] Checking if Page ' + elem.getAttribute('id') + ' is visible');
    // NOTE: This will say an element is visible if it is 1 px offscreen on top
    var rect = elem.getBoundingClientRect();

    let [innerHeight, innerWidth] = this.getInnerDimensions();

<<<<<<< HEAD
    
    console.log('innerHeight: ', innerHeight);
    console.log('innerWidth: ', innerWidth);

=======
>>>>>>> d7450497
    return (rect.bottom >= 0 && 
            rect.right >= 0 && 
            rect.top <= (innerHeight || document.documentElement.clientHeight) &&
            rect.left <= (innerWidth || document.documentElement.clientWidth)
          );
  }

  /**
   * Is any part of the element visible in the scrollport and is it above the midline trigger.
   * The midline trigger does not mean it is half of the screen. It may be top 25%. 
   * @param elem HTML Element
   * @returns If above midline
   */
   shouldElementCountAsCurrentPage(elem: Element) {
    if (elem === null || elem === undefined) { return false; }

    var rect = elem.getBoundingClientRect();

    let [innerHeight, innerWidth] = this.getInnerDimensions();


    if (rect.bottom >= 0 && 
            rect.right >= 0 && 
            rect.top <= (innerHeight || document.documentElement.clientHeight) &&
            rect.left <= (innerWidth || document.documentElement.clientWidth)
          ) {
            const topX = (innerHeight || document.documentElement.clientHeight);
            return Math.abs(rect.top / topX) <= 0.25;
          }
    return false;
  }


  initWebtoonReader() {
<<<<<<< HEAD
    const [innerWidth, _] = this.getInnerDimensions();
    this.webtoonImageWidth = innerWidth || document.documentElement.clientWidth || document.body.clientWidth;
=======
    this.initFinished = false;
    this.recalculateImageWidth();
>>>>>>> d7450497
    this.imagesLoaded = {};
    this.webtoonImages.next([]);
    this.atBottom = false;
    this.checkIfShouldTriggerContinuousReader();

    const [startingIndex, endingIndex] = this.calculatePrefetchIndecies();

    this.debugLog('[INIT] Prefetching pages ' + startingIndex + ' to ' + endingIndex + '. Current page: ', this.pageNum);
    for(let i = startingIndex; i <= endingIndex; i++) {
      this.loadWebtoonImage(i);
    }
  }

  /**
   * Callback for an image onLoad. At this point the image is already rendered in DOM (may not be visible)
   * This will be used to scroll to current page for intial load
   * @param event 
   */
  onImageLoad(event: any) {
    const imagePage = this.readerService.imageUrlToPageNum(event.target.src);
    this.debugLog('[Image Load] Image loaded: ', imagePage);

    if (event.target.width < this.webtoonImageWidth) {
      this.webtoonImageWidth = event.target.width;
    }

    this.renderer.setAttribute(event.target, 'width', this.webtoonImageWidth + '');
    this.renderer.setAttribute(event.target, 'height', event.target.height + '');

    this.attachIntersectionObserverElem(event.target);

    if (imagePage === this.pageNum) {
      Promise.all(Array.from(document.querySelectorAll('img'))
        .filter((img: any) => !img.complete)
        .map((img: any) => new Promise(resolve => { img.onload = img.onerror = resolve; })))
        .then(() => {
          this.debugLog('[Initialization] All images have loaded from initial prefetch, initFinished = true');
          this.debugLog('[Image Load] ! Loaded current page !', this.pageNum);
          this.currentPageElem = document.querySelector('img#page-' + this.pageNum);
          // There needs to be a bit of time before we scroll
          if (this.currentPageElem && !this.isElementVisible(this.currentPageElem)) { 
            this.scrollToCurrentPage();
          } else {
            this.initFinished = true;
          }
          
          this.allImagesLoaded = true;
      });
    }
  }

  handleIntersection(entries: IntersectionObserverEntry[]) {
    if (!this.allImagesLoaded || this.isScrolling) {
      this.debugLog('[Intersection] Images are not loaded (or performing scrolling action), skipping any scroll calculations');
      return;
    }

    entries.forEach(entry => {
      const imagePage = parseInt(entry.target.attributes.getNamedItem('page')?.value + '', 10);
      this.debugLog('[Intersection] Page ' + imagePage + ' is visible: ', entry.isIntersecting);
      if (entry.isIntersecting) {
        this.debugLog('[Intersection] ! Page ' + imagePage + ' just entered screen');
        this.prefetchWebtoonImages(imagePage);
      }
    });
  }

  /**
   * Set the page number, invoke prefetching and optionally scroll to the new page.
   * @param pageNum Page number to set to. Will trigger the pageNumberChange event emitter.
   * @param scrollToPage Optional (default false) parameter to trigger scrolling to the newly set page
   */
  setPageNum(pageNum: number, scrollToPage: boolean = false) {
    if (pageNum >= this.totalPages) {
      pageNum = this.totalPages - 1;
    } else if (pageNum < 0) {
      pageNum = 0;
    }
    this.pageNum = pageNum;
    this.pageNumberChange.emit(this.pageNum);

    this.prefetchWebtoonImages();

    if (scrollToPage) {
      this.scrollToCurrentPage();
    }
  }

  isScrollingForwards() {
    return this.scrollingDirection === PAGING_DIRECTION.FORWARD;
  }

  /**
   * Performs the scroll for the current page element. Updates any state variables needed.
   */
  scrollToCurrentPage() {
    this.currentPageElem = document.querySelector('img#page-' + this.pageNum);
    if (!this.currentPageElem) { return; }
    this.debugLog('[GoToPage] Scrolling to page', this.pageNum);
    
    // Update prevScrollPosition, so the next scroll event properly calculates direction
    this.prevScrollPosition = this.currentPageElem.getBoundingClientRect().top;
    this.isScrolling = true;

    setTimeout(() => {
      if (this.currentPageElem) {
        this.debugLog('[Scroll] Scrolling to page ', this.pageNum);
        this.currentPageElem.scrollIntoView({behavior: 'smooth'});
        this.initFinished = true;
      }
    }, 600);
  }

  loadWebtoonImage(page: number) {
    let data = this.webtoonImages.value;

    if (this.imagesLoaded.hasOwnProperty(page)) {
      this.debugLog('\t[PREFETCH] Skipping prefetch of ', page);
      return;
    }
    this.debugLog('\t[PREFETCH] Prefetching ', page);

    data = data.concat({src: this.urlProvider(page), page});

    data.sort((a: WebtoonImage, b: WebtoonImage) => {
      if (a.page < b.page) { return -1; }
      else if (a.page > b.page) { return 1; }
      else return 0;
    });

    this.allImagesLoaded = false;
    this.webtoonImages.next(data);

    if (!this.imagesLoaded.hasOwnProperty(page)) {
      this.imagesLoaded[page] = page;
    }
  }

  attachIntersectionObserverElem(elem: HTMLImageElement) {
    if (elem !== null) {
      this.intersectionObserver.observe(elem);
      this.debugLog('[Intersection] Attached Intersection Observer to page', this.readerService.imageUrlToPageNum(elem.src));
    } else {
      console.error('Could not attach observer on elem'); // This never happens
    }
  }

  /**
   * Finds the ranges of indecies to load from backend. totalPages - 1 is due to backend will automatically return last page for any page number
   * above totalPages. Webtoon reader might ask for that which results in duplicate last pages. 
   * @param pageNum 
   * @returns 
   */
  calculatePrefetchIndecies(pageNum: number = -1) {
    if (pageNum == -1) {
      pageNum = this.pageNum;
    }

    let startingIndex = 0;
    let endingIndex = 0;
    if (this.isScrollingForwards()) {
      startingIndex = Math.min(Math.max(pageNum - this.bufferPages, 0), this.totalPages - 1);
      endingIndex = Math.min(Math.max(pageNum + this.bufferPages, 0), this.totalPages - 1);

      if (startingIndex === this.totalPages) {
        return [0, 0];
      }
    } else {
      startingIndex = Math.min(Math.max(pageNum - this.bufferPages, 0), this.totalPages - 1);
      endingIndex = Math.min(Math.max(pageNum + this.bufferPages, 0), this.totalPages - 1);
    }


    if (startingIndex > endingIndex) {
      const temp = startingIndex;
      startingIndex = endingIndex;
      endingIndex = temp;
    }

    return [startingIndex, endingIndex];
  }

  range(size: number, startAt: number = 0): ReadonlyArray<number> {
    return [...Array(size).keys()].map(i => i + startAt);
  }

  prefetchWebtoonImages(pageNum: number = -1) {

    if (pageNum === -1) {
      pageNum = this.pageNum;
    }

    const [startingIndex, endingIndex] = this.calculatePrefetchIndecies(pageNum);
    if (startingIndex === 0 && endingIndex === 0) { return; }

    this.debugLog('\t[PREFETCH] prefetching pages: ' + startingIndex + ' to ' + endingIndex);
    for(let i = startingIndex; i <= endingIndex; i++) {
      this.loadWebtoonImage(i);
    }

    Promise.all(Array.from(document.querySelectorAll('img'))
      .filter((img: any) => !img.complete)
      .map((img: any) => new Promise(resolve => { img.onload = img.onerror = resolve; })))
      .then(() => {
        this.allImagesLoaded = true;
    });
  }

  debugLog(message: string, extraData?: any) {
    if (!(this.debugMode & DEBUG_MODES.Logs)) return;

    if (this.debugLogFilter.filter(str => message.replace('\t', '').startsWith(str)).length > 0) return;
    if (extraData !== undefined) {
      console.log(message, extraData);  
    } else {
      console.log(message);
    }
  }

  showDebugBar() {
    return this.debugMode & DEBUG_MODES.ActionBar;
  }

  showDebugOutline() {
    return this.debugMode & DEBUG_MODES.Outline;
  }
}<|MERGE_RESOLUTION|>--- conflicted
+++ resolved
@@ -143,11 +143,7 @@
   }
 
   get areImagesWiderThanWindow() {
-<<<<<<< HEAD
-    let [innerWidth, _] = this.getInnerDimensions();
-=======
     let [_, innerWidth] = this.getInnerDimensions();
->>>>>>> d7450497
     return this.webtoonImageWidth > (innerWidth || document.documentElement.clientWidth);
   }
 
@@ -191,12 +187,6 @@
     this.initScrollHandler();
 
     this.recalculateImageWidth();
-
-
-  }
-
-  ngOnInit(): void {
-    this.initScrollHandler();
 
     if (this.goToPage) {
       this.goToPage.pipe(takeUntil(this.onDestroy)).subscribe(page => {
@@ -230,26 +220,18 @@
       this.fullscreenToggled.pipe(takeUntil(this.onDestroy)).subscribe(isFullscreen => {
         this.debugLog('[FullScreen] Fullscreen mode: ', isFullscreen);
         this.isFullscreenMode = isFullscreen;
-<<<<<<< HEAD
-        const [innerWidth, _] = this.getInnerDimensions();
-        this.webtoonImageWidth = innerWidth || document.documentElement.clientWidth || document.body.clientWidth;
-=======
         this.recalculateImageWidth();
->>>>>>> d7450497
         this.initScrollHandler();
         this.setPageNum(this.pageNum, true);
       });
     }
   }
 
-<<<<<<< HEAD
-=======
   recalculateImageWidth() {
     const [_, innerWidth] = this.getInnerDimensions();
     this.webtoonImageWidth = innerWidth || document.documentElement.clientWidth || document.body.clientWidth;
   }
 
->>>>>>> d7450497
   getVerticalOffset() {
     const reader = this.isFullscreenMode ? this.readerElemRef.nativeElement : window;
 
@@ -282,10 +264,6 @@
     }
     this.prevScrollPosition = verticalOffset;
 
-    console.log('CurrentPageElem: ', this.currentPageElem);
-    if (this.currentPageElem != null) {
-      console.log('Element Visible: ', this.isElementVisible(this.currentPageElem));
-    }
     if (this.isScrolling && this.currentPageElem != null && this.isElementVisible(this.currentPageElem)) {
       this.debugLog('[Scroll] Image is visible from scroll, isScrolling is now false');
       this.isScrolling = false;
@@ -366,17 +344,6 @@
 
   }
 
-  getInnerDimensions() {
-    let innerHeight = window.innerHeight;
-    let innerWidth = window.innerWidth;
-
-    if (this.isFullscreenMode) {
-      innerHeight = this.readerElemRef.nativeElement.clientHeight;
-      innerWidth = this.readerElemRef.nativeElement.clientWidth;
-    }
-    return [innerHeight, innerWidth];
-  }
-
   /**
    * 
    * @returns Height, Width
@@ -407,13 +374,6 @@
 
     let [innerHeight, innerWidth] = this.getInnerDimensions();
 
-<<<<<<< HEAD
-    
-    console.log('innerHeight: ', innerHeight);
-    console.log('innerWidth: ', innerWidth);
-
-=======
->>>>>>> d7450497
     return (rect.bottom >= 0 && 
             rect.right >= 0 && 
             rect.top <= (innerHeight || document.documentElement.clientHeight) &&
@@ -448,13 +408,8 @@
 
 
   initWebtoonReader() {
-<<<<<<< HEAD
-    const [innerWidth, _] = this.getInnerDimensions();
-    this.webtoonImageWidth = innerWidth || document.documentElement.clientWidth || document.body.clientWidth;
-=======
     this.initFinished = false;
     this.recalculateImageWidth();
->>>>>>> d7450497
     this.imagesLoaded = {};
     this.webtoonImages.next([]);
     this.atBottom = false;
