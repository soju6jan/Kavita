--- conflicted
+++ resolved
@@ -25,19 +25,12 @@
         <span class="sr-only">Scroll up to move to next chapter</span>
     </div>
 </div>
-<<<<<<< HEAD
 <div [ngClass]="direction === ScrollDirection.Vertical ? 'vertical-scroll' : 'horizontal-scroll'" (wheel)="handleHorizontalScroll($event)">
     <ng-container *ngFor="let item of webtoonImages | async; let index = index;">
         <img src="{{item.src}}" class="mx-auto {{pageNum === item.page && showDebugOutline() ? 'active': ''}} {{areImagesWiderThanWindow ? 'full-width' : ''}}" *ngIf="pageNum >= pageNum - bufferPages && pageNum <= pageNum + bufferPages" rel="nofollow" alt="image" (load)="onImageLoad($event)" id="page-{{item.page}}" [attr.page]="item.page" ondragstart="return false;" onselectstart="return false;">
     </ng-container>
 </div>
-<div *ngIf="atBottom" class="spacer bottom" role="alert" (click)="loadPrevChapter.emit()">
-=======
-<ng-container *ngFor="let item of webtoonImages | async; let index = index;">
-    <img src="{{item.src}}" style="display: block" class="mx-auto {{pageNum === item.page && showDebugOutline() ? 'active': ''}} {{areImagesWiderThanWindow ? 'full-width' : ''}}" *ngIf="pageNum >= pageNum - bufferPages && pageNum <= pageNum + bufferPages" rel="nofollow" alt="image" (load)="onImageLoad($event)" id="page-{{item.page}}" [attr.page]="item.page" ondragstart="return false;" onselectstart="return false;">
-</ng-container>
 <div *ngIf="atBottom" class="spacer bottom" role="alert" (click)="loadNextChapter.emit()">
->>>>>>> 223ad7ab
     <div>
         <button class="btn btn-icon mx-auto">
             <i class="fa fa-angle-double-down animate" aria-hidden="true"></i>
