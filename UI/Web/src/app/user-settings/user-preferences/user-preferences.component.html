<div class="container">
    <h2>User Dashboard</h2>
    <ul ngbNav #nav="ngbNav" [(activeId)]="active" class="nav nav-tabs">
        <li *ngFor="let tab of tabs" [ngbNavItem]="tab">
            <a ngbNavLink routerLink="." [fragment]="tab.fragment">{{ tab.title | sentenceCase }}</a>
            <ng-template ngbNavContent>
              <ng-container *ngIf="tab.fragment === ''">
                <p>
                    These are global settings that are bound to your account. 
                </p>
                
                <ngb-accordion [closeOthers]="true" activeIds="site-panel" #acc="ngbAccordion">
                        <ngb-panel id="site-panel" title="Site">
                            <ng-template ngbPanelHeader>
                                <h2 class="accordion-header">
                                    <button class="accordion-button" ngbPanelToggle type="button" [attr.aria-expanded]="acc.isExpanded('site-panel')" aria-controls="collapseOne">
                                        Site
                                      </button>
                                </h2>

                                <!-- <div class="d-flex align-items-center justify-content-between">
                                  <button ngbPanelToggle class="btn container-fluid text-start accordion-header">Site</button>
                                  <span class="pull-right"><i class="fa fa-angle-{{acc.isExpanded('site-panel') ? 'down' : 'up'}}" aria-hidden="true"></i></span>  
                                </div> -->
                              </ng-template>
                            <ng-template ngbPanelContent>
                                <form [formGroup]="settingsForm" *ngIf="user !== undefined">
                                    <div class="mb-3">
                                        <label id="site-dark-mode-label" aria-describedby="site-heading" class="form-label">Dark Mode</label>
                                        <div class="mb-3">
                                            <div class="custom-control custom-radio custom-control-inline">
<<<<<<< HEAD
                                                <input type="radio" id="site-dark-mode"  class="custom-control-input" [value]="true" aria-labelledby="site-dark-mode-label">
                                                <label class="custom-control-label" for="site-dark-mode">True</label>
                                            </div>
                                            <div class="custom-control custom-radio custom-control-inline">
                                                <input type="radio" id="site-not-dark-mode"  class="custom-control-input" [value]="false" aria-labelledby="site-dark-mode-label">
                                                <label class="custom-control-label" for="site-not-dark-mode">False</label>
=======
                                                <input type="radio" id="site-dark-mode" formControlName="siteDarkMode" class=" form-check-input" [value]="true" aria-labelledby="site-dark-mode-label">
                                                <label class="form-check-label" for="site-dark-mode">True</label>
                                            </div>
                                            <div class="custom-control custom-radio custom-control-inline">
                                                <input type="radio" id="site-not-dark-mode" formControlName="siteDarkMode" class="form-check-input" [value]="false" aria-labelledby="site-dark-mode-label">
                                                <label class="form-check-label" for="site-not-dark-mode">False</label>
>>>>>>> 4d467ed2
                                            </div>
                                        </div>
                                    </div>
                                    <div class="">
                                        <!-- TODO: Fix accordion buttons, this is pure css issue-->
                                        <div class="col-auto d-flex d-md-block justify-content-sm-center text-md-end mb-3">
                                            <button type="button" class="flex-fill btn btn-secondary me-2" (click)="resetForm()" aria-describedby="site-dark-mode-label">Reset</button>
                                            <button type="submit" class="flex-fill btn btn-primary" (click)="save()" aria-describedby="site-dark-mode-label" [disabled]="!settingsForm.touched && !settingsForm.dirty">Save</button>
                                        </div>
                                    </div>
                                </form>
                            </ng-template>
                        </ngb-panel>
                        <ngb-panel id="reading-panel" title="Reading">
                            <ng-template ngbPanelHeader>
                                <!-- <div class="d-flex align-items-center justify-content-between">
                                  <button ngbPanelToggle class="btn container-fluid text-start ps-0 accordion-header">Reading</button>
                                  <span class="pull-right"><i class="fa fa-angle-{{acc.isExpanded('reading-panel') ? 'down' : 'up'}}" aria-hidden="true"></i></span>  
                                </div> -->
                                <h2 class="accordion-header">
                                    <button class="accordion-button" ngbPanelToggle type="button" [attr.aria-expanded]="acc.isExpanded('reading-panel')" aria-controls="collapseOne">
                                        Reading
                                      </button>
                                </h2>
                              </ng-template>
                            <ng-template ngbPanelContent>
                                <form [formGroup]="settingsForm" *ngIf="user !== undefined">
                                    <h3 id="manga-header">Image Reader</h3>
                                    
                                    <div class="row g-0">
                                        <div class="form-group col-md-6 col-sm-12 pe-2 mb-2">
                                            <label for="settings-reading-direction" class="form-label">Reading Direction</label>&nbsp;<i class="fa fa-info-circle" aria-hidden="true" placement="right" [ngbTooltip]="readingDirectionTooltip" role="button" tabindex="0"></i>
                                            <ng-template #readingDirectionTooltip>Direction to click to move to next page. Right to Left means you click on left side of screen to move to next page.</ng-template>
                                            <span class="visually-hidden" id="settings-reading-direction-help">Direction to click to move to next page. Right to Left means you click on left side of screen to move to next page.</span>
                                            <select class="form-select" aria-describedby="manga-header" formControlName="readingDirection" id="settings-reading-direction">
                                                <option *ngFor="let opt of readingDirections" [value]="opt.value">{{opt.text | titlecase}}</option>
                                            </select>
                                        </div>
                                
                                        <div class="form-group col-md-6 col-sm-12 pe-2 mb-2">
                                            <label for="settings-scaling-option" class="form-label">Scaling Options</label>&nbsp;<i class="fa fa-info-circle" aria-hidden="true" placement="right" [ngbTooltip]="taskBackupTooltip" role="button" tabindex="0"></i>
                                            <ng-template #taskBackupTooltip>How to scale the image to your screen.</ng-template>
                                            <span class="visually-hidden" id="settings-scaling-option-help">How to scale the image to your screen.</span>
                                            <select class="form-select" aria-describedby="manga-header" formControlName="scalingOption" id="settings-scaling-option">
                                                <option *ngFor="let opt of scalingOptions" [value]="opt.value">{{opt.text | titlecase}}</option>
                                            </select>
                                        </div>
                                    </div>
                                    
                                    <div class="row g-0">
                                        <div class="form-group col-md-6 col-sm-12 pe-2 mb-2">
                                            <label for="settings-pagesplit-option" class="form-label">Page Splitting</label>&nbsp;<i class="fa fa-info-circle" aria-hidden="true" placement="right" [ngbTooltip]="pageSplitOptionTooltip" role="button" tabindex="0"></i>
                                            <ng-template #pageSplitOptionTooltip>How to split a full width image (ie both left and right images are combined)</ng-template>
                                            <span class="visually-hidden" id="settings-pagesplit-option-help">How to split a full width image (ie both left and right images are combined)</span>
                                            <select class="form-select" aria-describedby="manga-header" formControlName="pageSplitOption" id="settings-pagesplit-option">
                                                <option *ngFor="let opt of pageSplitOptions" [value]="opt.value">{{opt.text | titlecase}}</option>
                                            </select>
                                        </div>
                                        <div class="form-group col-md-6 col-sm-12 pe-2 mb-2">
                                            <label for="settings-readingmode-option" class="form-label">Reading Mode</label>
                                            <select class="form-select" aria-describedby="manga-header" formControlName="readerMode" id="settings-readingmode-option">
                                                <option *ngFor="let opt of readingModes" [value]="opt.value">{{opt.text | titlecase}}</option>
                                            </select>
                                        </div>
                                    </div>
                            
                                    
                                    <div class="mb-3">
                                        <!-- TODO: Turn this into a checkbox -->
                                        <label id="auto-close-label" class="form-label">Auto Close Menu</label>
                                        <div class="mb-3">
                                            <div class="custom-control custom-radio custom-control-inline">
                                                <input type="radio" id="auto-close" formControlName="autoCloseMenu" class="form-check-input" [value]="true" aria-labelledby="auto-close-label">
                                                <label class="form-check-label" for="auto-close">True</label>
                                            </div>
                                            <div class="custom-control custom-radio custom-control-inline">
                                                <input type="radio" id="not-auto-close" formControlName="autoCloseMenu" class="form-check-input" [value]="false" aria-labelledby="auto-close-label">
                                                <label class="form-check-label" for="not-auto-close">False</label>
                                            </div>
                                        </div>
                                    </div>
                                    <hr>
                                    <h3>Book Reader</h3>
                                    <div class="row g-0">
                                        <div class="form-group col-md-6 col-sm-12 pe-2 mb-3">
                                            <label id="dark-mode-label" class="form-label">Dark Mode</label>
                                            <div class="mb-3">
                                                <div class="custom-control custom-radio custom-control-inline">
                                                    <input type="radio" id="dark-mode" formControlName="bookReaderDarkMode" class="form-check-input" [value]="true" aria-labelledby="dark-mode-label">
                                                    <label class="form-check-label" for="dark-mode">True</label>
                                                </div>
                                                <div class="custom-control custom-radio custom-control-inline">
                                                    <input type="radio" id="not-dark-mode" formControlName="bookReaderDarkMode" class="form-check-input" [value]="false" aria-labelledby="dark-mode-label">
                                                    <label class="form-check-label" for="not-dark-mode">False</label>
                                                </div>
                                            </div>
                                        </div>
    
                                        <div class="form-group col-md-6 col-sm-12 pe-2 mb-3">
                                            <label id="taptopaginate-label" class="form-label">Tap to Paginate</label>&nbsp;<i class="fa fa-info-circle" aria-hidden="true" placement="right" [ngbTooltip]="tapToPaginateOptionTooltip" role="button" tabindex="0"></i>
                                            <ng-template #tapToPaginateOptionTooltip>Should the sides of the book reader screen allow tapping on it to move to prev/next page</ng-template>
                                            <span class="visually-hidden" id="settings-taptopaginate-option-help">Should the sides of the book reader screen allow tapping on it to move to prev/next page</span>
                                            <div class="mb-3">
                                                <div class="custom-control custom-radio custom-control-inline">
                                                    <input type="radio" id="taptopaginate" formControlName="bookReaderTapToPaginate" class="form-check-input" [value]="true" aria-labelledby="taptopaginate-label">
                                                    <label class="form-check-label" for="taptopaginate">True</label>
                                                </div>
                                                <div class="custom-control custom-radio custom-control-inline">
                                                    <input type="radio" id="not-taptopaginate" formControlName="bookReaderTapToPaginate" class="form-check-input" [value]="false" aria-labelledby="taptopaginate-label">
                                                    <label class="form-check-label" for="not-taptopaginate">False</label>
                                                </div>
                                            </div>
                                        </div>
                                    </div>

                                    <div class="row g-0">
                                        <div class="form-group col-md-6 col-sm-12 pe-2 mb-3">
                                            <label for="settings-book-reading-direction" class="form-label">Book Reading Direction</label>&nbsp;<i class="fa fa-info-circle" aria-hidden="true" placement="right" [ngbTooltip]="bookReadingDirectionTooltip" role="button" tabindex="0"></i>
                                            <ng-template #bookReadingDirectionTooltip>Direction to click to move to next page. Right to Left means you click on left side of screen to move to next page.</ng-template>
                                            <span class="visually-hidden" id="settings-reading-direction-help">Direction to click to move to next page. Right to Left means you click on left side of screen to move to next page.</span>
                                            <select class="form-select" aria-describedby="settings-reading-direction-help" formControlName="bookReaderReadingDirection">
                                                <option *ngFor="let opt of readingDirections" [value]="opt.value">{{opt.text | titlecase}}</option>
                                            </select>
                                        </div>
                                        
                                        
                                        <div class="form-group col-md-6 col-sm-12 pe-2 mb-3">
                                            <label for="settings-fontfamily-option" class="form-label">Font Family</label>&nbsp;<i class="fa fa-info-circle" aria-hidden="true" placement="right" [ngbTooltip]="fontFamilyOptionTooltip" role="button" tabindex="0"></i>
                                            <ng-template #fontFamilyOptionTooltip>Font familty to load up. Default will load the book's default font</ng-template>
                                            <span class="visually-hidden" id="settings-fontfamily-option-help">Font familty to load up. Default will load the book's default font</span>
                                            <select class="form-select" aria-describedby="settings-fontfamily-option-help" formControlName="bookReaderFontFamily">
                                                <option *ngFor="let opt of fontFamilies" [value]="opt">{{opt | titlecase}}</option>
                                            </select>
                                        </div>
                                    </div>

                                    

                                    <div class="row g-0">
                                        <div class="form-group col-md-4 col-sm-12 pe-2 mb-3">
                                            <label id="font-size" class="form-label">Font Size</label>
                                            <div class="custom-slider"><ngx-slider [options]="bookReaderFontSizeOptions" formControlName="bookReaderFontSize" aria-labelledby="font-size"></ngx-slider></div>
                                        </div>
                                        <div class="form-group col-md-4 col-sm-12 pe-2 mb-3">
                                            <label class="form-label">Line Height</label>&nbsp;<i class="fa fa-info-circle" aria-hidden="true" placement="right" [ngbTooltip]="bookLineHeightOptionTooltip" role="button" tabindex="0"></i>
                                            <ng-template #bookLineHeightOptionTooltip>How much spacing between the lines of the book</ng-template>
                                            <span class="visually-hidden" id="settings-booklineheight-option-help">How much spacing between the lines of the book</span>
                                            <div class="custom-slider"><ngx-slider [options]="bookReaderLineSpacingOptions" formControlName="bookReaderLineSpacing" aria-describedby="settings-booklineheight-option-help"></ngx-slider></div>
                                        </div>
        
                                        <div class="form-group col-md-4 col-sm-12 pe-2 mb-3">
                                            <label class="form-label">Margin</label>&nbsp;<i class="fa fa-info-circle" aria-hidden="true" placement="right" [ngbTooltip]="bookReaderMarginOptionTooltip" role="button" tabindex="0"></i>
                                            <ng-template #bookReaderMarginOptionTooltip>How much spacing on each side of the screen. This will override to 0 on mobile devices regardless of this setting.</ng-template>
                                            <span class="visually-hidden" id="settings-bookmargin-option-help">How much spacing on each side of the screen. This will override to 0 on mobile devices regardless of this setting.</span>
                                            <div class="custom-slider"><ngx-slider [options]="bookReaderMarginOptions" formControlName="bookReaderMargin" aria-describedby="bookmargin"></ngx-slider></div>
                                        </div>
                                    </div>

                                    
    
                                    <div class="col-auto d-flex d-md-block justify-content-sm-center text-md-end mb-3">
                                        <button type="button" class="flex-fill btn btn-secondary me-2" (click)="resetForm()" aria-describedby="reading-panel">Reset</button>
                                        <button type="submit" class="flex-fill btn btn-primary" (click)="save()" aria-describedby="reading-panel" [disabled]="!settingsForm.touched && !settingsForm.dirty">Save</button>
                                    </div>
                                </form>
                            </ng-template>
                        </ngb-panel>
                </ngb-accordion>
              </ng-container>
              <ng-container *ngIf="tab.fragment === 'bookmarks'">
                <app-series-bookmarks></app-series-bookmarks>
              </ng-container>
              <ng-container *ngIf="tab.fragment === 'password'">
                <ng-container *ngIf="(isAdmin || hasChangePasswordRole); else noPermission">
                    <p>Change your Password</p>
                    <div class="alert alert-danger" role="alert" *ngIf="resetPasswordErrors.length > 0">
                        <div *ngFor="let error of resetPasswordErrors">{{error}}</div>
                    </div>
                    <form [formGroup]="passwordChangeForm">
                        <div class="mb-3">
                            <label for="new-password">New Password</label>
                            <input class="form-control" type="password" id="new-password" formControlName="password" required>
                            <div id="password-validations" class="invalid-feedback" *ngIf="passwordChangeForm.dirty || passwordChangeForm.touched">
                                <div *ngIf="password?.errors?.required">
                                    This field is required
                                </div>
                            </div>
                        </div>
                        <div class="mb-3">
                            <label for="confirm-password">Confirm Password</label>
                            <input class="form-control" type="password" id="confirm-password" formControlName="confirmPassword" aria-describedby="password-validations" required>
                            <div id="password-validations" class="invalid-feedback" *ngIf="passwordChangeForm.dirty || passwordChangeForm.touched">
                                <div *ngIf="!passwordsMatch">
                                    Passwords must match
                                </div>
                                <div *ngIf="confirmPassword?.errors?.required">
                                    This field is required
                                </div>
                            </div>
                        </div>
                        <div class="col-auto d-flex d-md-block justify-content-sm-center text-md-end mb-3">
                            <button type="button" class="flex-fill btn btn-secondary me-2" aria-describedby="password-panel" (click)="resetPasswordForm()">Reset</button>
                            <button type="submit" class="flex-fill btn btn-primary" aria-describedby="password-panel" (click)="savePasswordForm()" [disabled]="!passwordChangeForm.valid || !(passwordChangeForm.dirty || passwordChangeForm.touched)">Save</button>
                        </div>
                    </form>
                </ng-container>
                <ng-template #noPermission>
                    <p>You do not have permission to change your password. Reach out to the admin of the server.</p>
                </ng-template>
              </ng-container>
              <ng-container *ngIf="tab.fragment === 'clients'">
                <p>All 3rd Party clients will either use the API key or the Connection Url below. These are like passwords, keep it private.</p>
                <p class="alert alert-warning" role="alert" *ngIf="!opdsEnabled">OPDS is not enabled on this server.</p>
                <app-api-key tooltipText="The API key is like a password. Keep it secret, Keep it safe."></app-api-key>
                <app-api-key title="OPDS URL" [showRefresh]="false" [transform]="makeUrl"></app-api-key>
              </ng-container>
              <ng-container *ngIf="tab.fragment === 'theme'">
                <app-theme-manager></app-theme-manager>
              </ng-container>
            </ng-template>
        </li>
    </ul>

    <div [ngbNavOutlet]="nav" class="mt-3"></div>
</div><|MERGE_RESOLUTION|>--- conflicted
+++ resolved
@@ -10,18 +10,13 @@
                 </p>
                 
                 <ngb-accordion [closeOthers]="true" activeIds="site-panel" #acc="ngbAccordion">
-                        <ngb-panel id="site-panel" title="Site">
+                        <!-- <ngb-panel id="site-panel" title="Site">
                             <ng-template ngbPanelHeader>
                                 <h2 class="accordion-header">
                                     <button class="accordion-button" ngbPanelToggle type="button" [attr.aria-expanded]="acc.isExpanded('site-panel')" aria-controls="collapseOne">
                                         Site
                                       </button>
                                 </h2>
-
-                                <!-- <div class="d-flex align-items-center justify-content-between">
-                                  <button ngbPanelToggle class="btn container-fluid text-start accordion-header">Site</button>
-                                  <span class="pull-right"><i class="fa fa-angle-{{acc.isExpanded('site-panel') ? 'down' : 'up'}}" aria-hidden="true"></i></span>  
-                                </div> -->
                               </ng-template>
                             <ng-template ngbPanelContent>
                                 <form [formGroup]="settingsForm" *ngIf="user !== undefined">
@@ -29,26 +24,16 @@
                                         <label id="site-dark-mode-label" aria-describedby="site-heading" class="form-label">Dark Mode</label>
                                         <div class="mb-3">
                                             <div class="custom-control custom-radio custom-control-inline">
-<<<<<<< HEAD
-                                                <input type="radio" id="site-dark-mode"  class="custom-control-input" [value]="true" aria-labelledby="site-dark-mode-label">
-                                                <label class="custom-control-label" for="site-dark-mode">True</label>
-                                            </div>
-                                            <div class="custom-control custom-radio custom-control-inline">
-                                                <input type="radio" id="site-not-dark-mode"  class="custom-control-input" [value]="false" aria-labelledby="site-dark-mode-label">
-                                                <label class="custom-control-label" for="site-not-dark-mode">False</label>
-=======
                                                 <input type="radio" id="site-dark-mode" formControlName="siteDarkMode" class=" form-check-input" [value]="true" aria-labelledby="site-dark-mode-label">
                                                 <label class="form-check-label" for="site-dark-mode">True</label>
                                             </div>
                                             <div class="custom-control custom-radio custom-control-inline">
                                                 <input type="radio" id="site-not-dark-mode" formControlName="siteDarkMode" class="form-check-input" [value]="false" aria-labelledby="site-dark-mode-label">
                                                 <label class="form-check-label" for="site-not-dark-mode">False</label>
->>>>>>> 4d467ed2
                                             </div>
                                         </div>
                                     </div>
                                     <div class="">
-                                        <!-- TODO: Fix accordion buttons, this is pure css issue-->
                                         <div class="col-auto d-flex d-md-block justify-content-sm-center text-md-end mb-3">
                                             <button type="button" class="flex-fill btn btn-secondary me-2" (click)="resetForm()" aria-describedby="site-dark-mode-label">Reset</button>
                                             <button type="submit" class="flex-fill btn btn-primary" (click)="save()" aria-describedby="site-dark-mode-label" [disabled]="!settingsForm.touched && !settingsForm.dirty">Save</button>
@@ -56,7 +41,7 @@
                                     </div>
                                 </form>
                             </ng-template>
-                        </ngb-panel>
+                        </ngb-panel> -->
                         <ngb-panel id="reading-panel" title="Reading">
                             <ng-template ngbPanelHeader>
                                 <!-- <div class="d-flex align-items-center justify-content-between">
