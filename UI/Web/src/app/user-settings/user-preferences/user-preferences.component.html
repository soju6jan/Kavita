<div class="container">
    <h2>User Dashboard</h2>
    <ul ngbNav #nav="ngbNav" [(activeId)]="active" class="nav-tabs nav-pills">
        <li *ngFor="let tab of tabs" [ngbNavItem]="tab">
            <a ngbNavLink routerLink="." [fragment]="tab.fragment">{{ tab.title | sentenceCase }}</a>
            <ng-template ngbNavContent>
              <ng-container *ngIf="tab.fragment === ''">
                <p>
                    These are global settings that are bound to your account. 
                </p>
                
                <ngb-accordion [closeOthers]="true" activeIds="site-panel" #acc="ngbAccordion">
                        <ngb-panel id="site-panel" title="Site">
                            <ng-template ngbPanelHeader>
                                <div class="d-flex align-items-center justify-content-between">
                                  <button ngbPanelToggle class="btn container-fluid text-left pl-0 accordion-header">Site</button>
                                  <span class="pull-right"><i class="fa fa-angle-{{acc.isExpanded('site-panel') ? 'down' : 'up'}}" aria-hidden="true"></i></span>  
                                </div>
                              </ng-template>
                            <ng-template ngbPanelContent>
                                <form [formGroup]="settingsForm" *ngIf="user !== undefined">
                                    <div class="form-group">
                                        <label id="site-dark-mode-label" aria-describedby="site-heading">Dark Mode</label>
                                        <div class="form-group">
                                            <div class="custom-control custom-radio custom-control-inline">
                                                <input type="radio" id="site-dark-mode" formControlName="siteDarkMode" class="custom-control-input" [value]="true" aria-labelledby="site-dark-mode-label">
                                                <label class="custom-control-label" for="site-dark-mode">True</label>
                                            </div>
                                            <div class="custom-control custom-radio custom-control-inline">
                                                <input type="radio" id="site-not-dark-mode" formControlName="siteDarkMode" class="custom-control-input" [value]="false" aria-labelledby="site-dark-mode-label">
                                                <label class="custom-control-label" for="site-not-dark-mode">False</label>
                                            </div>
                                        </div>
                                    </div>
                                    <div class="float-right mb-3">
                                        <button type="button" class="btn btn-secondary mr-2" (click)="resetForm()" aria-describedby="site-dark-mode-label">Reset</button>
                                        <button type="submit" class="btn btn-primary" (click)="save()" aria-describedby="site-dark-mode-label" [disabled]="!settingsForm.touched && !settingsForm.dirty">Save</button>
                                    </div>
                                </form>
                            </ng-template>
                        </ngb-panel>
                        <ngb-panel id="reading-panel" title="Reading">
                            <ng-template ngbPanelHeader>
                                <div class="d-flex align-items-center justify-content-between">
                                  <button ngbPanelToggle class="btn container-fluid text-left pl-0 accordion-header">Reading</button>
                                  <span class="pull-right"><i class="fa fa-angle-{{acc.isExpanded('reading-panel') ? 'down' : 'up'}}" aria-hidden="true"></i></span>  
                                </div>
                              </ng-template>
                            <ng-template ngbPanelContent>
                                <form [formGroup]="settingsForm" *ngIf="user !== undefined">
                                    <h3 id="manga-header">Image Reader</h3>
                                    
                                    <div class="row no-gutters">
                                        <div class="form-group col-md-6 col-sm-12 pr-2">
                                            <label for="settings-reading-direction">Reading Direction</label>&nbsp;<i class="fa fa-info-circle" aria-hidden="true" placement="right" [ngbTooltip]="readingDirectionTooltip" role="button" tabindex="0"></i>
                                            <ng-template #readingDirectionTooltip>Direction to click to move to next page. Right to Left means you click on left side of screen to move to next page.</ng-template>
                                            <span class="sr-only" id="settings-reading-direction-help">Direction to click to move to next page. Right to Left means you click on left side of screen to move to next page.</span>
                                            <select class="form-control" aria-describedby="manga-header" formControlName="readingDirection" id="settings-reading-direction">
                                                <option *ngFor="let opt of readingDirections" [value]="opt.value">{{opt.text | titlecase}}</option>
                                            </select>
                                        </div>
                                
                                        <div class="form-group col-md-6 col-sm-12">
                                            <label for="settings-scaling-option">Scaling Options</label>&nbsp;<i class="fa fa-info-circle" aria-hidden="true" placement="right" [ngbTooltip]="taskBackupTooltip" role="button" tabindex="0"></i>
                                            <ng-template #taskBackupTooltip>How to scale the image to your screen.</ng-template>
                                            <span class="sr-only" id="settings-scaling-option-help">How to scale the image to your screen.</span>
                                            <select class="form-control" aria-describedby="manga-header" formControlName="scalingOption" id="settings-scaling-option">
                                                <option *ngFor="let opt of scalingOptions" [value]="opt.value">{{opt.text | titlecase}}</option>
                                            </select>
                                        </div>
                                    </div>
                                    
                                    <div class="row no-gutters">
                                        <div class="form-group col-md-6 col-sm-12 pr-2">
                                            <label for="settings-pagesplit-option">Page Splitting</label>&nbsp;<i class="fa fa-info-circle" aria-hidden="true" placement="right" [ngbTooltip]="pageSplitOptionTooltip" role="button" tabindex="0"></i>
                                            <ng-template #pageSplitOptionTooltip>How to split a full width image (ie both left and right images are combined)</ng-template>
                                            <span class="sr-only" id="settings-pagesplit-option-help">How to split a full width image (ie both left and right images are combined)</span>
                                            <select class="form-control" aria-describedby="manga-header" formControlName="pageSplitOption" id="settings-pagesplit-option">
                                                <option *ngFor="let opt of pageSplitOptions" [value]="opt.value">{{opt.text | titlecase}}</option>
                                            </select>
                                        </div>
                                        <div class="form-group col-md-6 col-sm-12">
                                            <label for="settings-readingmode-option">Reading Mode</label>
                                            <select class="form-control" aria-describedby="manga-header" formControlName="readerMode" id="settings-readingmode-option">
                                                <option *ngFor="let opt of readingModes" [value]="opt.value">{{opt.text | titlecase}}</option>
                                            </select>
                                        </div>
                                    </div>
                            
                                    
                                    <div class="form-group">
                                        <!-- TODO: Turn this into a checkbox -->
                                        <label id="auto-close-label">Auto Close Menu</label>
                                        <div class="form-group">
                                            <div class="custom-control custom-radio custom-control-inline">
                                                <input type="radio" id="auto-close" formControlName="autoCloseMenu" class="custom-control-input" [value]="true" aria-labelledby="auto-close-label">
                                                <label class="custom-control-label" for="auto-close">True</label>
                                            </div>
                                            <div class="custom-control custom-radio custom-control-inline">
                                                <input type="radio" id="not-auto-close" formControlName="autoCloseMenu" class="custom-control-input" [value]="false" aria-labelledby="auto-close-label">
                                                <label class="custom-control-label" for="not-auto-close">False</label>
                                            </div>
                                        </div>
                                    </div>
                                    <hr>
                                    <h3>Book Reader</h3>
                                    <div class="row no-gutters">
                                        <div class="form-group col-md-6 col-sm-12 pr-2">
                                            <label id="dark-mode-label">Dark Mode</label>
                                            <div class="form-group">
                                                <div class="custom-control custom-radio custom-control-inline">
                                                    <input type="radio" id="dark-mode" formControlName="bookReaderDarkMode" class="custom-control-input" [value]="true" aria-labelledby="dark-mode-label">
                                                    <label class="custom-control-label" for="dark-mode">True</label>
                                                </div>
                                                <div class="custom-control custom-radio custom-control-inline">
                                                    <input type="radio" id="not-dark-mode" formControlName="bookReaderDarkMode" class="custom-control-input" [value]="false" aria-labelledby="dark-mode-label">
                                                    <label class="custom-control-label" for="not-dark-mode">False</label>
                                                </div>
                                            </div>
                                        </div>
    
                                        <div class="form-group col-md-6 col-sm-12">
                                            <label id="taptopaginate-label">Tap to Paginate</label>&nbsp;<i class="fa fa-info-circle" aria-hidden="true" placement="right" [ngbTooltip]="tapToPaginateOptionTooltip" role="button" tabindex="0"></i>
                                            <ng-template #tapToPaginateOptionTooltip>Should the sides of the book reader screen allow tapping on it to move to prev/next page</ng-template>
                                            <span class="sr-only" id="settings-taptopaginate-option-help">Should the sides of the book reader screen allow tapping on it to move to prev/next page</span>
                                            <div class="form-group">
                                                <div class="custom-control custom-radio custom-control-inline">
                                                    <input type="radio" id="taptopaginate" formControlName="bookReaderTapToPaginate" class="custom-control-input" [value]="true" aria-labelledby="taptopaginate-label">
                                                    <label class="custom-control-label" for="taptopaginate">True</label>
                                                </div>
                                                <div class="custom-control custom-radio custom-control-inline">
                                                    <input type="radio" id="not-taptopaginate" formControlName="bookReaderTapToPaginate" class="custom-control-input" [value]="false" aria-labelledby="taptopaginate-label">
                                                    <label class="custom-control-label" for="not-taptopaginate">False</label>
                                                </div>
                                            </div>
                                        </div>
                                    </div>

                                    <div class="row no-gutters">
                                        <div class="form-group col-md-6 col-sm-12 pr-2">
                                            <label for="settings-book-reading-direction">Book Reading Direction</label>&nbsp;<i class="fa fa-info-circle" aria-hidden="true" placement="right" [ngbTooltip]="bookReadingDirectionTooltip" role="button" tabindex="0"></i>
                                            <ng-template #bookReadingDirectionTooltip>Direction to click to move to next page. Right to Left means you click on left side of screen to move to next page.</ng-template>
                                            <span class="sr-only" id="settings-reading-direction-help">Direction to click to move to next page. Right to Left means you click on left side of screen to move to next page.</span>
                                            <select class="form-control" aria-describedby="settings-reading-direction-help" formControlName="bookReaderReadingDirection">
                                                <option *ngFor="let opt of readingDirections" [value]="opt.value">{{opt.text | titlecase}}</option>
                                            </select>
                                        </div>
                                        
                                        
                                        <div class="form-group col-md-6 col-sm-12">
                                            <label for="settings-fontfamily-option">Font Family</label>&nbsp;<i class="fa fa-info-circle" aria-hidden="true" placement="right" [ngbTooltip]="fontFamilyOptionTooltip" role="button" tabindex="0"></i>
                                            <ng-template #fontFamilyOptionTooltip>Font familty to load up. Default will load the book's default font</ng-template>
                                            <span class="sr-only" id="settings-fontfamily-option-help">Font familty to load up. Default will load the book's default font</span>
                                            <select class="form-control" aria-describedby="settings-fontfamily-option-help" formControlName="bookReaderFontFamily">
                                                <option *ngFor="let opt of fontFamilies" [value]="opt">{{opt | titlecase}}</option>
                                            </select>
                                        </div>
                                    </div>

                                    

                                    <div class="row no-gutters">
                                        <div class="form-group col-md-4 col-sm-12 pr-2">
                                            <label id="font-size">Font Size</label>
                                            <div class="custom-slider"><ngx-slider [options]="bookReaderFontSizeOptions" formControlName="bookReaderFontSize" aria-labelledby="font-size"></ngx-slider></div>
                                        </div>
                                        <div class="form-group col-md-4 col-sm-12 pr-2">
                                            <label>Line Height</label>&nbsp;<i class="fa fa-info-circle" aria-hidden="true" placement="right" [ngbTooltip]="bookLineHeightOptionTooltip" role="button" tabindex="0"></i>
                                            <ng-template #bookLineHeightOptionTooltip>How much spacing between the lines of the book</ng-template>
                                            <span class="sr-only" id="settings-booklineheight-option-help">How much spacing between the lines of the book</span>
                                            <div class="custom-slider"><ngx-slider [options]="bookReaderLineSpacingOptions" formControlName="bookReaderLineSpacing" aria-describedby="settings-booklineheight-option-help"></ngx-slider></div>
                                        </div>
        
                                        <div class="form-group col-md-4 col-sm-12">
                                            <label>Margin</label>&nbsp;<i class="fa fa-info-circle" aria-hidden="true" placement="right" [ngbTooltip]="bookReaderMarginOptionTooltip" role="button" tabindex="0"></i>
                                            <ng-template #bookReaderMarginOptionTooltip>How much spacing on each side of the screen. This will override to 0 on mobile devices regardless of this setting.</ng-template>
                                            <span class="sr-only" id="settings-bookmargin-option-help">How much spacing on each side of the screen. This will override to 0 on mobile devices regardless of this setting.</span>
                                            <div class="custom-slider"><ngx-slider [options]="bookReaderMarginOptions" formControlName="bookReaderMargin" aria-describedby="bookmargin"></ngx-slider></div>
                                        </div>
                                    </div>

                                    
    
                                    <div class="float-right mb-3">
                                        <button type="button" class="btn btn-secondary mr-2" (click)="resetForm()" aria-describedby="reading-panel">Reset</button>
                                        <button type="submit" class="btn btn-primary" (click)="save()" aria-describedby="reading-panel" [disabled]="!settingsForm.touched && !settingsForm.dirty">Save</button>
                                    </div>
                                </form>
                            </ng-template>
                        </ngb-panel>
                </ngb-accordion>
              </ng-container>
              <ng-container *ngIf="tab.fragment === 'bookmarks'">
                <app-series-bookmarks></app-series-bookmarks>
              </ng-container>
              <ng-container *ngIf="tab.fragment === 'password'">
<<<<<<< HEAD
                <ng-container *ngIf="isAuthenticationEnabled || isAdmin; else authDisabled">
=======
                <ng-container *ngIf="(isAdmin || hasChangePasswordRole); else noPermission">
>>>>>>> d7450497
                    <p>Change your Password</p>
                    <div class="alert alert-danger" role="alert" *ngIf="resetPasswordErrors.length > 0">
                        <div *ngFor="let error of resetPasswordErrors">{{error}}</div>
                    </div>
                    <form [formGroup]="passwordChangeForm">
                        <div class="form-group">
                            <label for="new-password">New Password</label>
                            <input class="form-control" type="password" id="new-password" formControlName="password" required>
                            <div id="password-validations" class="invalid-feedback" *ngIf="passwordChangeForm.dirty || passwordChangeForm.touched">
                                <div *ngIf="password?.errors?.required">
                                    This field is required
                                </div>
                            </div>
                        </div>
                        <div class="form-group">
                            <label for="confirm-password">Confirm Password</label>
                            <input class="form-control" type="password" id="confirm-password" formControlName="confirmPassword" aria-describedby="password-validations" required>
                            <div id="password-validations" class="invalid-feedback" *ngIf="passwordChangeForm.dirty || passwordChangeForm.touched">
                                <div *ngIf="!passwordsMatch">
                                    Passwords must match
                                </div>
                                <div *ngIf="confirmPassword?.errors?.required">
                                    This field is required
                                </div>
                            </div>
                        </div>
                        <div class="float-right mb-3">
                            <button type="button" class="btn btn-secondary mr-2" aria-describedby="password-panel" (click)="resetPasswordForm()">Reset</button>
                            <button type="submit" class="btn btn-primary" aria-describedby="password-panel" (click)="savePasswordForm()" [disabled]="!passwordChangeForm.valid || !(passwordChangeForm.dirty || passwordChangeForm.touched)">Save</button>
                        </div>
                    </form>
                </ng-container>
<<<<<<< HEAD
                <ng-template #authDisabled>
                    <p class="text-warning">Authentication is disabled on this server. A password is not required to authenticate.</p>
=======
                <ng-template #noPermission>
                    <p>You do not have permission to change your password. Reach out to the admin of the server.</p>
>>>>>>> d7450497
                </ng-template>
              </ng-container>
              <ng-container *ngIf="tab.fragment === 'clients'">
                <p>All 3rd Party clients will either use the API key or the Connection Url below. These are like passwords, keep it private.</p>
                <p class="alert alert-warning" role="alert" *ngIf="!opdsEnabled">OPDS is not enabled on this server.</p>
                <app-api-key tooltipText="The API key is like a password. Keep it secret, Keep it safe."></app-api-key>
                <app-api-key title="OPDS URL" [showRefresh]="false" [transform]="makeUrl"></app-api-key>
              </ng-container>
            </ng-template>
        </li>
    </ul>

    <div [ngbNavOutlet]="nav" class="mt-3"></div>
</div><|MERGE_RESOLUTION|>--- conflicted
+++ resolved
@@ -194,11 +194,7 @@
                 <app-series-bookmarks></app-series-bookmarks>
               </ng-container>
               <ng-container *ngIf="tab.fragment === 'password'">
-<<<<<<< HEAD
-                <ng-container *ngIf="isAuthenticationEnabled || isAdmin; else authDisabled">
-=======
                 <ng-container *ngIf="(isAdmin || hasChangePasswordRole); else noPermission">
->>>>>>> d7450497
                     <p>Change your Password</p>
                     <div class="alert alert-danger" role="alert" *ngIf="resetPasswordErrors.length > 0">
                         <div *ngFor="let error of resetPasswordErrors">{{error}}</div>
@@ -231,13 +227,8 @@
                         </div>
                     </form>
                 </ng-container>
-<<<<<<< HEAD
-                <ng-template #authDisabled>
-                    <p class="text-warning">Authentication is disabled on this server. A password is not required to authenticate.</p>
-=======
                 <ng-template #noPermission>
                     <p>You do not have permission to change your password. Reach out to the admin of the server.</p>
->>>>>>> d7450497
                 </ng-template>
               </ng-container>
               <ng-container *ngIf="tab.fragment === 'clients'">
