--- conflicted
+++ resolved
@@ -56,30 +56,6 @@
     @case (LibraryType.LightNovel) {
       @if (titleName !== '' && prioritizeTitleName) {
         {{titleName}}
-<<<<<<< HEAD
-      </ng-container>
-      <ng-template #fullMangaTitle>
-        {{seriesName.length > 0 ? seriesName + ' - ' : ''}}
-        <ng-container *ngIf="includeVolume && volumeTitle !== ''">
-          {{Number !== LooseLeafOrSpecial ? (isChapter && includeVolume ? volumeTitle : '') : ''}}
-        </ng-container>
-        {{Number !== LooseLeafOrSpecial ? (isChapter ? (t('chapter') + ' ')  + Number : volumeTitle) : t('special')}}
-      </ng-template>
-    </ng-container>
-    <ng-container *ngSwitchCase="LibraryType.Book">
-      {{volumeTitle}}
-    </ng-container>
-    <ng-container *ngSwitchCase="LibraryType.LightNovel">
-      {{volumeTitle}}
-    </ng-container>
-    <ng-container *ngSwitchCase="LibraryType.Images">
-      {{Number !== LooseLeafOrSpecial ? (isChapter ? (t('chapter') + ' ')  + Number : volumeTitle) : t('special')}}
-    </ng-container>
-    <ng-container *ngSwitchCase="LibraryType.Gds">
-      {{seriesName + ' - ' + volumeTitle}}
-    </ng-container>
-  </ng-container>
-=======
       } @else {
         {{volumeTitle}}
       }
@@ -89,5 +65,4 @@
       {{number !== LooseLeafOrSpecial ? (isChapter ? (t('chapter') + ' ')  + number : volumeTitle) : t('special')}}
     }
   }
->>>>>>> 77de5ccc
 </ng-container>