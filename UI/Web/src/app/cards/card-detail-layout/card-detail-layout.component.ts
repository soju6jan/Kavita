--- conflicted
+++ resolved
@@ -1,8 +1,4 @@
-<<<<<<< HEAD
-import { CommonModule, DOCUMENT } from '@angular/common';
-=======
-import {DOCUMENT, NgClass, NgForOf, NgTemplateOutlet} from '@angular/common';
->>>>>>> 77de5ccc
+import {CommonModule, DOCUMENT, NgClass, NgForOf, NgTemplateOutlet} from '@angular/common';
 import {
   ChangeDetectionStrategy,
   ChangeDetectorRef,
@@ -21,28 +17,6 @@
   TrackByFunction,
   ViewChild
 } from '@angular/core';
-<<<<<<< HEAD
-import { Router } from '@angular/router';
-import { VirtualScrollerComponent, VirtualScrollerModule } from '@iharbeck/ngx-virtual-scroller';
-import { JumpKey } from 'src/app/_models/jumpbar/jump-key';
-import { Library } from 'src/app/_models/library/library';
-import { FilterEvent, FilterItem, SortField } from 'src/app/_models/metadata/series-filter';
-import { Pagination } from 'src/app/_models/pagination';
-import { ActionItem } from 'src/app/_services/action-factory.service';
-import { JumpbarService } from 'src/app/_services/jumpbar.service';
-import { ScrollService } from 'src/app/_services/scroll.service';
-import { FilterSettings } from 'src/app/metadata-filter/filter-settings';
-import { FilterUtilitiesService } from 'src/app/shared/_services/filter-utilities.service';
-import { Breakpoint, UtilityService } from 'src/app/shared/_services/utility.service';
-import { LoadingComponent } from "../../shared/loading/loading.component";
-
-
-import { NgbTooltip } from "@ng-bootstrap/ng-bootstrap";
-import { TranslocoDirective } from "@ngneat/transloco";
-import { SeriesFilterV2 } from "../../_models/metadata/v2/series-filter-v2";
-import { CardActionablesComponent } from "../../_single-module/card-actionables/card-actionables.component";
-import { MetadataFilterComponent } from "../../metadata-filter/metadata-filter.component";
-=======
 import {NavigationStart, Router} from '@angular/router';
 import {VirtualScrollerComponent, VirtualScrollerModule} from '@iharbeck/ngx-virtual-scroller';
 import {FilterSettings} from 'src/app/metadata-filter/filter-settings';
@@ -65,7 +39,6 @@
 import {filter, map} from "rxjs/operators";
 import {takeUntilDestroyed} from "@angular/core/rxjs-interop";
 import {tap} from "rxjs";
->>>>>>> 77de5ccc
 
 
 const ANIMATION_TIME_MS = 0;
@@ -184,8 +157,11 @@
     this.jumpBarKeysToRender = [...this.jumpBarKeys];
     this.resizeJumpBar();
 
-<<<<<<< HEAD
-    // TODO: I wish I had signals so I can tap into when isLoading is false and trigger the scroll code
+    const startIndex = this.jumpbarService.getResumePosition(this.router.url);
+    if (startIndex > 0) {
+      setTimeout(() => this.virtualScroller.scrollToIndex(startIndex, true, 0, ANIMATION_TIME_MS), 10);
+      return;
+    }
 
     // Don't resume jump key when there is a custom sort order, as it won't work
     //if (!this.hasCustomSort()) {
@@ -204,18 +180,6 @@
         //setTimeout(() => this.scrollTo(keys[0]), 100);
         setTimeout(() => this.scrollToNumber(parseInt(resumeKey)), 100);
         //this.scrollToNumber(parseInt(resumeKey))
-=======
-    const startIndex = this.jumpbarService.getResumePosition(this.router.url);
-    if (startIndex > 0) {
-      setTimeout(() => this.virtualScroller.scrollToIndex(startIndex, true, 0, ANIMATION_TIME_MS), 10);
-      return;
-    }
-
-    if (changes.hasOwnProperty('isLoading')) {
-      const loadingChange = changes['isLoading'] as SimpleChange;
-      if (loadingChange.previousValue === true && loadingChange.currentValue === false) {
-        setTimeout(() => this.virtualScroller.scrollToIndex(0, true, 0, ANIMATION_TIME_MS), 10);
->>>>>>> 77de5ccc
       }
     }
   }
@@ -252,10 +216,13 @@
     }
 
     this.virtualScroller.scrollToIndex(targetIndex, true, 0, ANIMATION_TIME_MS);
-    setTimeout(() => this.jumpbarService.saveResumePosition(this.router.url, this.virtualScroller.viewPortInfo.startIndex), ANIMATION_TIME_MS + 100);
-  }
-
-<<<<<<< HEAD
+    this.jumpbarService.saveResumeKey(this.router.url, jumpKey.key);
+    // TODO: This doesn't work, we need the offset from virtual scroller
+    this.jumpbarService.saveScrollOffset(this.router.url, this.scrollService.scrollPosition);
+
+    this.cdRef.markForCheck();
+  }
+
   scrollToNumber(jumpKey: number) {
     //if (this.hasCustomSort()) return;
 
@@ -278,9 +245,5 @@
     this.jumpbarService.saveResumeKey(this.router.url, name.charAt(0));
     */
     this.jumpbarService.saveResumeKey(this.router.url, this.virtualScroller.viewPortInfo.scrollStartPosition.toString());
-=======
-  tryToSaveJumpKey() {
-    this.jumpbarService.saveResumePosition(this.router.url, this.virtualScroller.viewPortInfo.startIndex);
->>>>>>> 77de5ccc
   }
 }