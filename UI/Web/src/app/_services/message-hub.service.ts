--- conflicted
+++ resolved
@@ -24,15 +24,11 @@
   ScanLibraryError = 'ScanLibraryError',
   BackupDatabaseProgress = 'BackupDatabaseProgress',
   CleanupProgress = 'CleanupProgress',
-<<<<<<< HEAD
-  DownloadProgress = 'DownloadProgress'
-=======
   DownloadProgress = 'DownloadProgress',
   /**
    * A cover is updated
    */
   CoverUpdate = 'CoverUpdate'
->>>>>>> d7450497
 }
 
 export interface Message<T> {
