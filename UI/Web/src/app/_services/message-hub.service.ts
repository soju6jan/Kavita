--- conflicted
+++ resolved
@@ -5,30 +5,20 @@
 import { BehaviorSubject, ReplaySubject } from 'rxjs';
 import { environment } from 'src/environments/environment';
 import { UpdateNotificationModalComponent } from '../shared/update-notification/update-notification-modal.component';
-<<<<<<< HEAD
-import { ScanLibraryEvent } from '../_models/events/scan-library-event';
-import { ScanSeriesEvent } from '../_models/events/scan-series-event';
-=======
 import { RefreshMetadataEvent } from '../_models/events/refresh-metadata-event';
 import { ScanLibraryProgressEvent } from '../_models/events/scan-library-progress-event';
 import { ScanSeriesEvent } from '../_models/events/scan-series-event';
 import { SeriesAddedEvent } from '../_models/events/series-added-event';
 import { User } from '../_models/user';
->>>>>>> 4f18519f
 
 export enum EVENTS {
   UpdateAvailable = 'UpdateAvailable',
   ScanSeries = 'ScanSeries',
-<<<<<<< HEAD
-  ScanLibrary = 'ScanLibrary',
-  RefreshMetadata = 'RefreshMetadata',
-=======
   RefreshMetadata = 'RefreshMetadata',
   SeriesAdded = 'SeriesAdded',
   ScanLibraryProgress = 'ScanLibraryProgress',
   OnlineUsers = 'OnlineUsers',
   SeriesAddedToCollection = 'SeriesAddedToCollection'
->>>>>>> 4f18519f
 }
 
 export interface Message<T> {
@@ -47,12 +37,6 @@
   private messagesSource = new ReplaySubject<Message<any>>(1);
   public messages$ = this.messagesSource.asObservable();
 
-<<<<<<< HEAD
-  public scanSeries: EventEmitter<ScanSeriesEvent> = new EventEmitter<ScanSeriesEvent>();
-  public scanLibrary: EventEmitter<ScanLibraryEvent> = new EventEmitter<ScanLibraryEvent>();
-
-  constructor(private modalService: NgbModal) { }
-=======
   private onlineUsersSource = new BehaviorSubject<string[]>([]);
   onlineUsers$ = this.onlineUsersSource.asObservable();
 
@@ -69,7 +53,6 @@
 
   createHubConnection(user: User, isAdmin: boolean) {
     this.isAdmin = isAdmin;
->>>>>>> 4f18519f
 
     this.hubConnection = new HubConnectionBuilder()
       .withUrl(this.hubUrl + 'messages', {
@@ -129,25 +112,6 @@
       this.refreshMetadata.emit(resp.body);
     });
 
-    this.hubConnection.on(EVENTS.ScanSeries, resp => {
-      this.messagesSource.next({
-        event: EVENTS.ScanSeries,
-        payload: resp.body
-      });
-      this.scanSeries.emit(resp.body);
-    });
-
-    this.hubConnection.on(EVENTS.ScanLibrary, resp => {
-      this.messagesSource.next({
-        event: EVENTS.ScanLibrary,
-        payload: resp.body
-      });
-      this.scanLibrary.emit(resp.body);
-      // if ((resp.body as ScanLibraryEvent).stage === 'complete') {
-      //   this.toastr.
-      // }
-    });
-
     this.hubConnection.on(EVENTS.UpdateAvailable, resp => {
       this.messagesSource.next({
         event: EVENTS.UpdateAvailable,
