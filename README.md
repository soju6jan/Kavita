--- conflicted
+++ resolved
@@ -18,30 +18,16 @@
 [![Sponsors on Open Collective](https://opencollective.com/kavita/sponsors/badge.svg)](#sponsors)
 </div>
 
-<<<<<<< HEAD
-# Demo
-[https://demo.kavitareader.com/](https://demo.kavitareader.com/)
-
-```
-Username: demouser
-Password: Demouser64
-```
-
-## Features
+## Goals
 - [x] Serve up Manga/Webtoons/Comics (cbr, cbz, zip/rar, 7zip, raw images) and Books (epub, mobi, azw, djvu, pdf)
-=======
-## Goals
-- [x] Serve up Manga/Webtoons/Comics (cbr, cbz, zip/rar (RAR5 not supported), 7zip, raw images) and Books (epub, pdf)
->>>>>>> 471b49e9
 - [x] First class responsive readers that work great on any device (phone, tablet, desktop)
-- [x] Dark and Light themes
-- [x] Dedicated ebook reader, manga/comic reader, and webtoon reader
+- [x] Provide a dark theme for web app
 - [ ] Provide hooks into metadata providers to fetch metadata for Comics, Manga, and Books
 - [ ] Metadata should allow for collections, want to read integration from 3rd party services, genres.
-- [x] Ability to manage users, access, and ratings/reviews
+- [x] Ability to manage users, access, and ratings
 - [ ] Ability to sync ratings and reviews to external services
 - [x] Fully Accessible with active accessibility audits
-- [x] No requried folder structures
+- [x] Dedicated webtoon reader
 - [ ] And so much [more...](https://github.com/Kareadita/Kavita/projects)
 
 ## Support
@@ -52,8 +38,8 @@
 ## Setup
 ### Non-Docker
 - Unzip the archive for your target OS
-- Place in a directory that is writable. If on windows, do not place in Program Files, this folder is protected by Windows.
-- Linux users must ensure the directory is writable by Kavita (chown +x Kavita)
+- Place in a directory that is writable. If on windows, do not place in Program Files
+- Linux users must ensure the directory & kavita.db is writable by Kavita (might require starting server once) 
 - Run Kavita
 - If you are updating, do not copy appsettings.json from the new version over. It will override your TokenKey and you will have to reauthenticate on your devices.
 
@@ -94,11 +80,12 @@
 ## Contributors
 
 This project exists thanks to all the people who contribute. [Contribute](CONTRIBUTING.md).
-<a href="https://github.com/Kareadita/Kavita/graphs/contributors"><img src="https://opencollective.com/kavita/contributors.svg?width=890&button=false"></a>
+<a href="https://github.com/Kareadita/Kavita/graphs/contributors"><img src="https://opencollective.com/kavita/contributors.svg?width=890&button=false" /></a>
+
 
 ## Donate
 If you like Kavita, have gotten good use out of it or feel like you want to say thanks with a few bucks, feel free to donate. Money will go towards 
-expenses related to Kavita. You can back us through [OpenCollective](https://opencollective.com/Kavita#sponsor) and get your name in the README as thanks.
+expenses related to Kavita. You can back us through OpenCollective.
 
 [![Donate via Paypal](https://img.shields.io/badge/donate-paypal-blue.svg?style=popout&logo=paypal)](https://paypal.me/majora2007?locale.x=en_US)
 
