<Project Sdk="Microsoft.NET.Sdk.Web">

  <PropertyGroup>
    <AnalysisMode>Default</AnalysisMode>
    <TargetFramework>net6.0</TargetFramework>
    <EnforceCodeStyleInBuild>true</EnforceCodeStyleInBuild>
    <DockerDefaultTargetOS>Linux</DockerDefaultTargetOS>
    <GenerateDocumentationFile>true</GenerateDocumentationFile>
  </PropertyGroup>

  <PropertyGroup Condition=" '$(Configuration)' == 'Release' ">
    <DebugSymbols>false</DebugSymbols>
    <ApplicationIcon>../favicon.ico</ApplicationIcon>
    <DocumentationFile>bin\$(Configuration)\$(AssemblyName).xml</DocumentationFile>
  </PropertyGroup>

  <PropertyGroup Condition=" '$(Configuration)' == 'Debug' ">
<<<<<<< HEAD
    <DocumentationFile>D:\Kavita\build\bin\Debug\API.xml</DocumentationFile>
=======
      <DocumentationFile>bin\$(Configuration)\$(AssemblyName).xml</DocumentationFile>
>>>>>>> 6d0b18c9
    <NoWarn>1701;1702;1591</NoWarn>
  </PropertyGroup>

    <PropertyGroup>
        <SatelliteResourceLanguages>en</SatelliteResourceLanguages>
    </PropertyGroup>

  <!-- Set the Product and Version info for our own projects -->
  <PropertyGroup>
    <Product>Kavita</Product>
    <Company>kareadita.github.io</Company>
    <Copyright>Copyright 2020-$([System.DateTime]::Now.ToString('yyyy')) kavitareader.com (GNU General Public v3)</Copyright>

    <AssemblyConfiguration>$(Configuration)-dev</AssemblyConfiguration>

    <GenerateAssemblyFileVersionAttribute>false</GenerateAssemblyFileVersionAttribute>
    <GenerateAssemblyInformationalVersionAttribute>false</GenerateAssemblyInformationalVersionAttribute>
    <GenerateAssemblyConfigurationAttribute>false</GenerateAssemblyConfigurationAttribute>

    <Deterministic Condition="$(AssemblyVersion.EndsWith('*'))">False</Deterministic>

    <BaseOutputPath>D:\Kavita\build\bin</BaseOutputPath>

    <BaseIntermediateOutputPath>D:\Kavita\build\obj</BaseIntermediateOutputPath>
  </PropertyGroup>
  <PropertyGroup Condition="'$(Configuration)|$(Platform)'=='Debug|AnyCPU'">
    <Optimize>False</Optimize>
  </PropertyGroup>
  <PropertyGroup Condition="'$(Configuration)|$(Platform)'=='Release|AnyCPU'">
    <Optimize>True</Optimize>
  </PropertyGroup>

  <ItemGroup>
    <PackageReference Include="AutoMapper.Extensions.Microsoft.DependencyInjection" Version="11.0.0" />
    <PackageReference Include="Docnet.Core" Version="2.4.0-alpha.2" />
    <PackageReference Include="ExCSS" Version="4.1.0" />
    <PackageReference Include="Flurl" Version="3.0.6" />
    <PackageReference Include="Flurl.Http" Version="3.2.4" />
    <PackageReference Include="Hangfire" Version="1.7.30" />
    <PackageReference Include="Hangfire.AspNetCore" Version="1.7.30" />
    <PackageReference Include="Hangfire.MaximumConcurrentExecutions" Version="1.1.0" />
    <PackageReference Include="Hangfire.MemoryStorage.Core" Version="1.4.0" />
    <PackageReference Include="HtmlAgilityPack" Version="1.11.43" />
    <PackageReference Include="MarkdownDeep.NET.Core" Version="1.5.0.4" />
    <PackageReference Include="Microsoft.AspNetCore.Authentication.JwtBearer" Version="6.0.6" />
    <PackageReference Include="Microsoft.AspNetCore.Authentication.OpenIdConnect" Version="6.0.6" />
    <PackageReference Include="Microsoft.AspNetCore.Identity.EntityFrameworkCore" Version="6.0.6" />
    <PackageReference Include="Microsoft.AspNetCore.SignalR" Version="1.1.0" />
    <PackageReference Include="Microsoft.EntityFrameworkCore.Design" Version="6.0.6">
      <PrivateAssets>all</PrivateAssets>
      <IncludeAssets>runtime; build; native; contentfiles; analyzers; buildtransitive</IncludeAssets>
    </PackageReference>
    <PackageReference Include="Microsoft.EntityFrameworkCore.Sqlite" Version="6.0.6" />
    <PackageReference Include="Microsoft.Extensions.DependencyInjection" Version="6.0.0" />
    <PackageReference Include="Microsoft.IO.RecyclableMemoryStream" Version="2.2.0" />
    <PackageReference Include="NetVips" Version="2.1.0" />
    <PackageReference Include="NetVips.Native" Version="8.12.2" />
    <PackageReference Include="NReco.Logging.File" Version="1.1.5" />
    <PackageReference Include="SharpCompress" Version="0.32.1" />
    <PackageReference Include="SixLabors.ImageSharp" Version="2.1.3" />
    <PackageReference Include="SonarAnalyzer.CSharp" Version="8.40.0.48530">
      <PrivateAssets>all</PrivateAssets>
      <IncludeAssets>runtime; build; native; contentfiles; analyzers; buildtransitive</IncludeAssets>
    </PackageReference>
    <PackageReference Include="Swashbuckle.AspNetCore" Version="6.3.1" />
    <PackageReference Include="System.Drawing.Common" Version="6.0.0" />
    <PackageReference Include="System.IdentityModel.Tokens.Jwt" Version="6.20.0" />
    <PackageReference Include="System.IO.Abstractions" Version="17.0.18" />
    <PackageReference Include="VersOne.Epub" Version="3.1.2" />
  </ItemGroup>

  <ItemGroup>
    <ProjectReference Include="..\Kavita.Common\Kavita.Common.csproj" />
  </ItemGroup>



  <ItemGroup>
    <None Remove="Hangfire-log.db" />
    <None Remove="obj\**" />
    <None Remove="cache\**" />
    <None Remove="backups\**" />
    <None Remove="logs\**" />
    <None Remove="temp\**" />
    <None Remove="kavita.log" />
    <None Remove="kavita.db" />
    <None Remove="covers\**" />
  </ItemGroup>

  <ItemGroup>
    <Compile Remove="obj\**" />
    <Compile Remove="cache\**" />
    <Compile Remove="backups\**" />
    <Compile Remove="logs\**" />
    <Compile Remove="temp\**" />
    <Compile Remove="covers\**" />
  </ItemGroup>

  <ItemGroup>
    <EmbeddedResource Remove="obj\**" />
    <EmbeddedResource Remove="cache\**" />
    <EmbeddedResource Remove="backups\**" />
    <EmbeddedResource Remove="logs\**" />
    <EmbeddedResource Remove="temp\**" />
    <EmbeddedResource Remove="covers\**" />
    <EmbeddedResource Remove="config\covers\**" />
    <EmbeddedResource Remove="config\backups\**" />
    <EmbeddedResource Remove="config\logs\**" />
    <EmbeddedResource Remove="config\temp\**" />
    <EmbeddedResource Remove="config\stats\**" />
  </ItemGroup>

  <ItemGroup>
    <Content Remove="obj\**" />
    <Content Remove="cache\**" />
    <Content Remove="backups\**" />
    <Content Remove="logs\**" />
    <Content Remove="temp\**" />
    <Content Remove="config\stats\**" />
    <Content Remove="config\cache\**" />
    <Content Remove="config\backups\**" />
    <Content Remove="config\logs\**" />
    <Content Remove="config\temp\**" />
    <Content Remove="config\stats\**" />
    <Content Condition=" '$(Configuration)' == 'Release' " Remove="appsettings.Development.json" />
    <Content Update="appsettings.json">
      <CopyToOutputDirectory>Always</CopyToOutputDirectory>
    </Content>
    <Content Remove="covers\**" />
    <Content Remove="config\covers\**" />
    <Content Update="bin\$(Configuration)\$(AssemblyName).xml">
      <CopyToOutputDirectory>Always</CopyToOutputDirectory>
    </Content>
  </ItemGroup>

  <ItemGroup>
    <_ContentIncludedByDefault Remove="logs\kavita.json" />
    <_ContentIncludedByDefault Remove="wwwroot\3rdpartylicenses.txt" />
    <_ContentIncludedByDefault Remove="wwwroot\6.d9925ea83359bb4c7278.js" />
    <_ContentIncludedByDefault Remove="wwwroot\6.d9925ea83359bb4c7278.js.map" />
    <_ContentIncludedByDefault Remove="wwwroot\7.860cdd6fd9d758e6c210.js" />
    <_ContentIncludedByDefault Remove="wwwroot\7.860cdd6fd9d758e6c210.js.map" />
    <_ContentIncludedByDefault Remove="wwwroot\8.028f6737a2f0621d40c7.js" />
    <_ContentIncludedByDefault Remove="wwwroot\8.028f6737a2f0621d40c7.js.map" />
    <_ContentIncludedByDefault Remove="wwwroot\assets\fonts\EBGarmond\EBGaramond-Italic-VariableFont_wght.ttf" />
    <_ContentIncludedByDefault Remove="wwwroot\assets\fonts\EBGarmond\EBGaramond-VariableFont_wght.ttf" />
    <_ContentIncludedByDefault Remove="wwwroot\assets\fonts\EBGarmond\OFL.txt" />
    <_ContentIncludedByDefault Remove="wwwroot\assets\fonts\Fira_Sans\FiraSans-Black.ttf" />
    <_ContentIncludedByDefault Remove="wwwroot\assets\fonts\Fira_Sans\FiraSans-BlackItalic.ttf" />
    <_ContentIncludedByDefault Remove="wwwroot\assets\fonts\Fira_Sans\FiraSans-Bold.ttf" />
    <_ContentIncludedByDefault Remove="wwwroot\assets\fonts\Fira_Sans\FiraSans-BoldItalic.ttf" />
    <_ContentIncludedByDefault Remove="wwwroot\assets\fonts\Fira_Sans\FiraSans-ExtraBold.ttf" />
    <_ContentIncludedByDefault Remove="wwwroot\assets\fonts\Fira_Sans\FiraSans-ExtraBoldItalic.ttf" />
    <_ContentIncludedByDefault Remove="wwwroot\assets\fonts\Fira_Sans\FiraSans-ExtraLight.ttf" />
    <_ContentIncludedByDefault Remove="wwwroot\assets\fonts\Fira_Sans\FiraSans-ExtraLightItalic.ttf" />
    <_ContentIncludedByDefault Remove="wwwroot\assets\fonts\Fira_Sans\FiraSans-Italic.ttf" />
    <_ContentIncludedByDefault Remove="wwwroot\assets\fonts\Fira_Sans\FiraSans-Light.ttf" />
    <_ContentIncludedByDefault Remove="wwwroot\assets\fonts\Fira_Sans\FiraSans-LightItalic.ttf" />
    <_ContentIncludedByDefault Remove="wwwroot\assets\fonts\Fira_Sans\FiraSans-Medium.ttf" />
    <_ContentIncludedByDefault Remove="wwwroot\assets\fonts\Fira_Sans\FiraSans-MediumItalic.ttf" />
    <_ContentIncludedByDefault Remove="wwwroot\assets\fonts\Fira_Sans\FiraSans-Regular.ttf" />
    <_ContentIncludedByDefault Remove="wwwroot\assets\fonts\Fira_Sans\FiraSans-SemiBold.ttf" />
    <_ContentIncludedByDefault Remove="wwwroot\assets\fonts\Fira_Sans\FiraSans-SemiBoldItalic.ttf" />
    <_ContentIncludedByDefault Remove="wwwroot\assets\fonts\Fira_Sans\FiraSans-Thin.ttf" />
    <_ContentIncludedByDefault Remove="wwwroot\assets\fonts\Fira_Sans\FiraSans-ThinItalic.ttf" />
    <_ContentIncludedByDefault Remove="wwwroot\assets\fonts\Fira_Sans\OFL.txt" />
    <_ContentIncludedByDefault Remove="wwwroot\assets\fonts\Lato\Lato-Black.ttf" />
    <_ContentIncludedByDefault Remove="wwwroot\assets\fonts\Lato\Lato-BlackItalic.ttf" />
    <_ContentIncludedByDefault Remove="wwwroot\assets\fonts\Lato\Lato-Bold.ttf" />
    <_ContentIncludedByDefault Remove="wwwroot\assets\fonts\Lato\Lato-BoldItalic.ttf" />
    <_ContentIncludedByDefault Remove="wwwroot\assets\fonts\Lato\Lato-Italic.ttf" />
    <_ContentIncludedByDefault Remove="wwwroot\assets\fonts\Lato\Lato-Light.ttf" />
    <_ContentIncludedByDefault Remove="wwwroot\assets\fonts\Lato\Lato-LightItalic.ttf" />
    <_ContentIncludedByDefault Remove="wwwroot\assets\fonts\Lato\Lato-Regular.ttf" />
    <_ContentIncludedByDefault Remove="wwwroot\assets\fonts\Lato\Lato-Thin.ttf" />
    <_ContentIncludedByDefault Remove="wwwroot\assets\fonts\Lato\Lato-ThinItalic.ttf" />
    <_ContentIncludedByDefault Remove="wwwroot\assets\fonts\Lato\OFL.txt" />
    <_ContentIncludedByDefault Remove="wwwroot\assets\fonts\Libre_Baskerville\LibreBaskerville-Bold.ttf" />
    <_ContentIncludedByDefault Remove="wwwroot\assets\fonts\Libre_Baskerville\LibreBaskerville-Italic.ttf" />
    <_ContentIncludedByDefault Remove="wwwroot\assets\fonts\Libre_Baskerville\LibreBaskerville-Regular.ttf" />
    <_ContentIncludedByDefault Remove="wwwroot\assets\fonts\Libre_Baskerville\OFL.txt" />
    <_ContentIncludedByDefault Remove="wwwroot\assets\fonts\Libre_Caslon\LibreCaslonText-Bold.ttf" />
    <_ContentIncludedByDefault Remove="wwwroot\assets\fonts\Libre_Caslon\LibreCaslonText-Italic.ttf" />
    <_ContentIncludedByDefault Remove="wwwroot\assets\fonts\Libre_Caslon\LibreCaslonText-Regular.ttf" />
    <_ContentIncludedByDefault Remove="wwwroot\assets\fonts\Libre_Caslon\OFL.txt" />
    <_ContentIncludedByDefault Remove="wwwroot\assets\fonts\Merriweather\Merriweather-Black.ttf" />
    <_ContentIncludedByDefault Remove="wwwroot\assets\fonts\Merriweather\Merriweather-BlackItalic.ttf" />
    <_ContentIncludedByDefault Remove="wwwroot\assets\fonts\Merriweather\Merriweather-Bold.ttf" />
    <_ContentIncludedByDefault Remove="wwwroot\assets\fonts\Merriweather\Merriweather-BoldItalic.ttf" />
    <_ContentIncludedByDefault Remove="wwwroot\assets\fonts\Merriweather\Merriweather-Italic.ttf" />
    <_ContentIncludedByDefault Remove="wwwroot\assets\fonts\Merriweather\Merriweather-Light.ttf" />
    <_ContentIncludedByDefault Remove="wwwroot\assets\fonts\Merriweather\Merriweather-LightItalic.ttf" />
    <_ContentIncludedByDefault Remove="wwwroot\assets\fonts\Merriweather\Merriweather-Regular.ttf" />
    <_ContentIncludedByDefault Remove="wwwroot\assets\fonts\Merriweather\OFL.txt" />
    <_ContentIncludedByDefault Remove="wwwroot\assets\fonts\Nanum_Gothic\NanumGothic-Bold.ttf" />
    <_ContentIncludedByDefault Remove="wwwroot\assets\fonts\Nanum_Gothic\NanumGothic-ExtraBold.ttf" />
    <_ContentIncludedByDefault Remove="wwwroot\assets\fonts\Nanum_Gothic\NanumGothic-Regular.ttf" />
    <_ContentIncludedByDefault Remove="wwwroot\assets\fonts\Nanum_Gothic\OFL.txt" />
    <_ContentIncludedByDefault Remove="wwwroot\assets\fonts\Oswald\OFL.txt" />
    <_ContentIncludedByDefault Remove="wwwroot\assets\fonts\Oswald\Oswald-VariableFont_wght.ttf" />
    <_ContentIncludedByDefault Remove="wwwroot\assets\fonts\Oswald\README.txt" />
    <_ContentIncludedByDefault Remove="wwwroot\assets\fonts\Oswald\static\Oswald-Bold.ttf" />
    <_ContentIncludedByDefault Remove="wwwroot\assets\fonts\Oswald\static\Oswald-ExtraLight.ttf" />
    <_ContentIncludedByDefault Remove="wwwroot\assets\fonts\Oswald\static\Oswald-Light.ttf" />
    <_ContentIncludedByDefault Remove="wwwroot\assets\fonts\Oswald\static\Oswald-Medium.ttf" />
    <_ContentIncludedByDefault Remove="wwwroot\assets\fonts\Oswald\static\Oswald-Regular.ttf" />
    <_ContentIncludedByDefault Remove="wwwroot\assets\fonts\Oswald\static\Oswald-SemiBold.ttf" />
    <_ContentIncludedByDefault Remove="wwwroot\assets\fonts\RocknRoll_One\OFL.txt" />
    <_ContentIncludedByDefault Remove="wwwroot\assets\fonts\RocknRoll_One\RocknRollOne-Regular.ttf" />
    <_ContentIncludedByDefault Remove="wwwroot\assets\images\error-placeholder-min.png" />
    <_ContentIncludedByDefault Remove="wwwroot\assets\images\error-placeholder.png" />
    <_ContentIncludedByDefault Remove="wwwroot\assets\images\error-placeholder2-min.png" />
    <_ContentIncludedByDefault Remove="wwwroot\assets\images\error-placeholder2.dark-min.png" />
    <_ContentIncludedByDefault Remove="wwwroot\assets\images\error-placeholder2.dark.png" />
    <_ContentIncludedByDefault Remove="wwwroot\assets\images\error-placeholder2.png" />
    <_ContentIncludedByDefault Remove="wwwroot\assets\images\image-placeholder-min.png" />
    <_ContentIncludedByDefault Remove="wwwroot\assets\images\image-placeholder.dark-min.png" />
    <_ContentIncludedByDefault Remove="wwwroot\assets\images\image-placeholder.dark.png" />
    <_ContentIncludedByDefault Remove="wwwroot\assets\images\image-placeholder.png" />
    <_ContentIncludedByDefault Remove="wwwroot\assets\images\preset-light.png" />
    <_ContentIncludedByDefault Remove="wwwroot\assets\themes\dark.scss" />
    <_ContentIncludedByDefault Remove="wwwroot\common.ad975892146299f80adb.js" />
    <_ContentIncludedByDefault Remove="wwwroot\common.ad975892146299f80adb.js.map" />
    <_ContentIncludedByDefault Remove="wwwroot\EBGaramond-VariableFont_wght.2a1da2dbe7a28d63f8cb.ttf" />
    <_ContentIncludedByDefault Remove="wwwroot\fa-brands-400.0fea24969112a781acd2.eot" />
    <_ContentIncludedByDefault Remove="wwwroot\fa-brands-400.c967a94cfbe2b06627ff.woff2" />
    <_ContentIncludedByDefault Remove="wwwroot\fa-brands-400.dc2cbadd690e1d4b2c9c.woff" />
    <_ContentIncludedByDefault Remove="wwwroot\fa-brands-400.e33e2cf6e02cac2ccb77.svg" />
    <_ContentIncludedByDefault Remove="wwwroot\fa-brands-400.ec82f282c7f54b637098.ttf" />
    <_ContentIncludedByDefault Remove="wwwroot\fa-regular-400.06b9d19ced8d17f3d5cb.svg" />
    <_ContentIncludedByDefault Remove="wwwroot\fa-regular-400.08f9891a6f44d9546678.eot" />
    <_ContentIncludedByDefault Remove="wwwroot\fa-regular-400.1008b5226941c24f4468.woff2" />
    <_ContentIncludedByDefault Remove="wwwroot\fa-regular-400.1069ea55beaa01060302.woff" />
    <_ContentIncludedByDefault Remove="wwwroot\fa-regular-400.1495f578452eb676f730.ttf" />
    <_ContentIncludedByDefault Remove="wwwroot\fa-solid-900.10ecefc282f2761808bf.ttf" />
    <_ContentIncludedByDefault Remove="wwwroot\fa-solid-900.371dbce0dd46bd4d2033.svg" />
    <_ContentIncludedByDefault Remove="wwwroot\fa-solid-900.3a24a60e7f9c6574864a.eot" />
    <_ContentIncludedByDefault Remove="wwwroot\fa-solid-900.3ceb50e7bcafb577367c.woff2" />
    <_ContentIncludedByDefault Remove="wwwroot\fa-solid-900.46fdbd2d897f8824e63c.woff" />
    <_ContentIncludedByDefault Remove="wwwroot\favicon.ico" />
    <_ContentIncludedByDefault Remove="wwwroot\FiraSans-Regular.1c0bf0728b51cb9f2ddc.ttf" />
    <_ContentIncludedByDefault Remove="wwwroot\index.html" />
    <_ContentIncludedByDefault Remove="wwwroot\Lato-Regular.9919edff6283018571ad.ttf" />
    <_ContentIncludedByDefault Remove="wwwroot\LibreBaskerville-Regular.a27f99ca45522bb3d56d.ttf" />
    <_ContentIncludedByDefault Remove="wwwroot\main.44f5c0973044295d8be0.js" />
    <_ContentIncludedByDefault Remove="wwwroot\main.44f5c0973044295d8be0.js.map" />
    <_ContentIncludedByDefault Remove="wwwroot\Merriweather-Regular.55c73e48e04ec926ebfe.ttf" />
    <_ContentIncludedByDefault Remove="wwwroot\NanumGothic-Regular.6c84540de7730f833d6c.ttf" />
    <_ContentIncludedByDefault Remove="wwwroot\polyfills.348e08e9d0e910a15938.js" />
    <_ContentIncludedByDefault Remove="wwwroot\polyfills.348e08e9d0e910a15938.js.map" />
    <_ContentIncludedByDefault Remove="wwwroot\RocknRollOne-Regular.c75da4712d1e65ed1f69.ttf" />
    <_ContentIncludedByDefault Remove="wwwroot\runtime.ea545c6916f85411478f.js" />
    <_ContentIncludedByDefault Remove="wwwroot\runtime.ea545c6916f85411478f.js.map" />
    <_ContentIncludedByDefault Remove="wwwroot\styles.4bd902bb3037f36f2c64.css" />
    <_ContentIncludedByDefault Remove="wwwroot\styles.4bd902bb3037f36f2c64.css.map" />
    <_ContentIncludedByDefault Remove="wwwroot\vendor.6b2a0912ae80e6fd297f.js" />
    <_ContentIncludedByDefault Remove="wwwroot\vendor.6b2a0912ae80e6fd297f.js.map" />
    <_ContentIncludedByDefault Remove="wwwroot\10.b727db78581442412e9a.js" />
    <_ContentIncludedByDefault Remove="wwwroot\10.b727db78581442412e9a.js.map" />
    <_ContentIncludedByDefault Remove="wwwroot\2.fcc031071e80d6837012.js" />
    <_ContentIncludedByDefault Remove="wwwroot\2.fcc031071e80d6837012.js.map" />
    <_ContentIncludedByDefault Remove="wwwroot\7.c30da7d2e809fa05d1e3.js" />
    <_ContentIncludedByDefault Remove="wwwroot\7.c30da7d2e809fa05d1e3.js.map" />
    <_ContentIncludedByDefault Remove="wwwroot\8.d4c77a90c95e9861656a.js" />
    <_ContentIncludedByDefault Remove="wwwroot\8.d4c77a90c95e9861656a.js.map" />
    <_ContentIncludedByDefault Remove="wwwroot\9.489b177dd1a6beeb35ad.js" />
    <_ContentIncludedByDefault Remove="wwwroot\9.489b177dd1a6beeb35ad.js.map" />
    <_ContentIncludedByDefault Remove="wwwroot\assets\fonts\Spartan\OFL.txt" />
    <_ContentIncludedByDefault Remove="wwwroot\assets\fonts\Spartan\Spartan-VariableFont_wght.ttf" />
    <_ContentIncludedByDefault Remove="wwwroot\assets\icons\android-chrome-192x192.png" />
    <_ContentIncludedByDefault Remove="wwwroot\assets\icons\android-chrome-256x256.png" />
    <_ContentIncludedByDefault Remove="wwwroot\assets\icons\apple-touch-icon.png" />
    <_ContentIncludedByDefault Remove="wwwroot\assets\icons\browserconfig.xml" />
    <_ContentIncludedByDefault Remove="wwwroot\assets\icons\favicon-16x16.png" />
    <_ContentIncludedByDefault Remove="wwwroot\assets\icons\favicon-32x32.png" />
    <_ContentIncludedByDefault Remove="wwwroot\assets\icons\favicon.ico" />
    <_ContentIncludedByDefault Remove="wwwroot\assets\icons\mstile-150x150.png" />
    <_ContentIncludedByDefault Remove="wwwroot\assets\images\image-reset-cover-min.png" />
    <_ContentIncludedByDefault Remove="wwwroot\assets\images\image-reset-cover.png" />
    <_ContentIncludedByDefault Remove="wwwroot\assets\images\kavita-book-cropped.png" />
    <_ContentIncludedByDefault Remove="wwwroot\assets\images\login-bg.jpg" />
    <_ContentIncludedByDefault Remove="wwwroot\assets\images\logo.png" />
    <_ContentIncludedByDefault Remove="wwwroot\common.fbf71de364f5a1f37413.js" />
    <_ContentIncludedByDefault Remove="wwwroot\common.fbf71de364f5a1f37413.js.map" />
    <_ContentIncludedByDefault Remove="wwwroot\login-bg.8860e6ff9d2a3598539c.jpg" />
    <_ContentIncludedByDefault Remove="wwwroot\main.a3a1e647a39145accff3.js" />
    <_ContentIncludedByDefault Remove="wwwroot\main.a3a1e647a39145accff3.js.map" />
    <_ContentIncludedByDefault Remove="wwwroot\polyfills.3dda3bf3d087e5d131ba.js" />
    <_ContentIncludedByDefault Remove="wwwroot\polyfills.3dda3bf3d087e5d131ba.js.map" />
    <_ContentIncludedByDefault Remove="wwwroot\runtime.b9818dfc90f418b3f0a7.js" />
    <_ContentIncludedByDefault Remove="wwwroot\runtime.b9818dfc90f418b3f0a7.js.map" />
    <_ContentIncludedByDefault Remove="wwwroot\scripts.7d1c78b2763c483bb699.js" />
    <_ContentIncludedByDefault Remove="wwwroot\scripts.7d1c78b2763c483bb699.js.map" />
    <_ContentIncludedByDefault Remove="wwwroot\site.webmanifest" />
    <_ContentIncludedByDefault Remove="wwwroot\Spartan-VariableFont_wght.0427aac0d980a12ae8ba.ttf" />
    <_ContentIncludedByDefault Remove="wwwroot\styles.85a58cb3e4a4b1add864.css" />
    <_ContentIncludedByDefault Remove="wwwroot\styles.85a58cb3e4a4b1add864.css.map" />
    <_ContentIncludedByDefault Remove="wwwroot\vendor.54bf44a9aa720ff8881d.js" />
    <_ContentIncludedByDefault Remove="wwwroot\vendor.54bf44a9aa720ff8881d.js.map" />
  </ItemGroup>

  <ItemGroup>
    <Reference Include="System.Drawing.Common" />
  </ItemGroup>

  <ItemGroup>
    <Folder Include="config\themes" />
  </ItemGroup>

</Project><|MERGE_RESOLUTION|>--- conflicted
+++ resolved
@@ -15,11 +15,7 @@
   </PropertyGroup>
 
   <PropertyGroup Condition=" '$(Configuration)' == 'Debug' ">
-<<<<<<< HEAD
-    <DocumentationFile>D:\Kavita\build\bin\Debug\API.xml</DocumentationFile>
-=======
       <DocumentationFile>bin\$(Configuration)\$(AssemblyName).xml</DocumentationFile>
->>>>>>> 6d0b18c9
     <NoWarn>1701;1702;1591</NoWarn>
   </PropertyGroup>
 
