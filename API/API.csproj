<Project Sdk="Microsoft.NET.Sdk.Web">

  <PropertyGroup>
    <AnalysisMode>Default</AnalysisMode>
    <TargetFramework>net5.0</TargetFramework>
    <EnforceCodeStyleInBuild>true</EnforceCodeStyleInBuild>
    <DockerDefaultTargetOS>Linux</DockerDefaultTargetOS>
  </PropertyGroup>

  <PropertyGroup Condition=" '$(Configuration)' == 'Release' ">
    <DebugSymbols>false</DebugSymbols>
    <ApplicationIcon>../favicon.ico</ApplicationIcon>
  </PropertyGroup>

  <PropertyGroup Condition=" '$(Configuration)' == 'Debug' ">
    <DocumentationFile>bin\Debug\API.xml</DocumentationFile>
  </PropertyGroup>

    <PropertyGroup>
        <SatelliteResourceLanguages>en</SatelliteResourceLanguages>
    </PropertyGroup>

  <!-- Set the Product and Version info for our own projects -->
  <PropertyGroup>
    <Product>Kavita</Product>
    <Company>kareadita.github.io</Company>
    <Copyright>Copyright 2020-$([System.DateTime]::Now.ToString('yyyy')) kavitareader.com (GNU General Public v3)</Copyright>

    <AssemblyConfiguration>$(Configuration)-dev</AssemblyConfiguration>

    <GenerateAssemblyFileVersionAttribute>false</GenerateAssemblyFileVersionAttribute>
    <GenerateAssemblyInformationalVersionAttribute>false</GenerateAssemblyInformationalVersionAttribute>
    <GenerateAssemblyConfigurationAttribute>false</GenerateAssemblyConfigurationAttribute>

    <Deterministic Condition="$(AssemblyVersion.EndsWith('*'))">False</Deterministic>
  </PropertyGroup>

  <ItemGroup>
    <PackageReference Include="AutoMapper.Extensions.Microsoft.DependencyInjection" Version="8.1.1" />
    <PackageReference Include="Docnet.Core" Version="2.4.0-alpha.1" />
    <PackageReference Include="ExCSS" Version="4.1.0" />
    <PackageReference Include="Flurl" Version="3.0.2" />
    <PackageReference Include="Flurl.Http" Version="3.2.0" />
    <PackageReference Include="Hangfire" Version="1.7.25" />
    <PackageReference Include="Hangfire.AspNetCore" Version="1.7.25" />
    <PackageReference Include="Hangfire.MaximumConcurrentExecutions" Version="1.1.0" />
    <PackageReference Include="Hangfire.MemoryStorage.Core" Version="1.4.0" />
    <PackageReference Include="HtmlAgilityPack" Version="1.11.37" />
    <PackageReference Include="MarkdownDeep.NET.Core" Version="1.5.0.4" />
    <PackageReference Include="Microsoft.AspNetCore.Authentication.JwtBearer" Version="5.0.10" />
    <PackageReference Include="Microsoft.AspNetCore.Authentication.OpenIdConnect" Version="5.0.10" />
    <PackageReference Include="Microsoft.AspNetCore.Identity.EntityFrameworkCore" Version="5.0.10" />
    <PackageReference Include="Microsoft.AspNetCore.SignalR" Version="1.1.0" />
    <PackageReference Include="Microsoft.EntityFrameworkCore.Design" Version="5.0.10">
      <PrivateAssets>all</PrivateAssets>
      <IncludeAssets>runtime; build; native; contentfiles; analyzers; buildtransitive</IncludeAssets>
    </PackageReference>
    <PackageReference Include="Microsoft.EntityFrameworkCore.Sqlite" Version="5.0.10" />
    <PackageReference Include="Microsoft.Extensions.DependencyInjection" Version="5.0.2" />
    <PackageReference Include="Microsoft.IO.RecyclableMemoryStream" Version="2.1.3" />
    <PackageReference Include="NetVips" Version="2.0.1" />
    <PackageReference Include="NetVips.Native" Version="8.11.4" />
    <PackageReference Include="NReco.Logging.File" Version="1.1.2" />
<<<<<<< HEAD
    <PackageReference Include="Sentry.AspNetCore" Version="3.8.3" />
    <PackageReference Include="SharpCompress" Version="0.29.0" />
    <PackageReference Include="SonarAnalyzer.CSharp" Version="8.27.0.35380">
=======
    <PackageReference Include="SharpCompress" Version="0.30.0" />
    <PackageReference Include="SonarAnalyzer.CSharp" Version="8.29.0.36737">
>>>>>>> 4f18519f
      <PrivateAssets>all</PrivateAssets>
      <IncludeAssets>runtime; build; native; contentfiles; analyzers; buildtransitive</IncludeAssets>
    </PackageReference>
    <PackageReference Include="Swashbuckle.AspNetCore" Version="6.2.2" />
    <PackageReference Include="System.Drawing.Common" Version="5.0.2" />
    <PackageReference Include="System.IdentityModel.Tokens.Jwt" Version="6.12.2" />
    <PackageReference Include="VersOne.Epub" Version="3.0.3.1" />
  </ItemGroup>

  <ItemGroup>
    <ProjectReference Include="..\Kavita.Common\Kavita.Common.csproj" />
  </ItemGroup>



  <ItemGroup>
    <None Remove="Hangfire-log.db" />
    <None Remove="obj\**" />
    <None Remove="cache\**" />
    <None Remove="backups\**" />
    <None Remove="logs\**" />
    <None Remove="temp\**" />
    <None Remove="kavita.log" />
    <None Remove="kavita.db" />
    <None Remove="covers\**" />
  </ItemGroup>

  <ItemGroup>
    <Compile Remove="Interfaces\IMetadataService.cs" />
    <Compile Remove="obj\**" />
    <Compile Remove="cache\**" />
    <Compile Remove="backups\**" />
    <Compile Remove="logs\**" />
    <Compile Remove="temp\**" />
    <Compile Remove="covers\**" />
  </ItemGroup>

  <ItemGroup>
    <EmbeddedResource Remove="obj\**" />
    <EmbeddedResource Remove="cache\**" />
    <EmbeddedResource Remove="backups\**" />
    <EmbeddedResource Remove="logs\**" />
    <EmbeddedResource Remove="temp\**" />
    <EmbeddedResource Remove="covers\**" />
  </ItemGroup>

  <ItemGroup>
    <Content Remove="obj\**" />
    <Content Remove="cache\**" />
    <Content Remove="backups\**" />
    <Content Remove="logs\**" />
    <Content Remove="temp\**" />
    <Content Remove="stats\**" />
    <Content Condition=" '$(Configuration)' == 'Release' " Remove="appsettings.Development.json" />
    <Content Update="appsettings.json">
      <CopyToOutputDirectory>Always</CopyToOutputDirectory>
    </Content>
    <Content Remove="covers\**" />
  </ItemGroup>

  <ItemGroup>
    <_ContentIncludedByDefault Remove="logs\kavita.json" />
    <_ContentIncludedByDefault Remove="wwwroot\3rdpartylicenses.txt" />
    <_ContentIncludedByDefault Remove="wwwroot\6.d9925ea83359bb4c7278.js" />
    <_ContentIncludedByDefault Remove="wwwroot\6.d9925ea83359bb4c7278.js.map" />
    <_ContentIncludedByDefault Remove="wwwroot\7.860cdd6fd9d758e6c210.js" />
    <_ContentIncludedByDefault Remove="wwwroot\7.860cdd6fd9d758e6c210.js.map" />
    <_ContentIncludedByDefault Remove="wwwroot\8.028f6737a2f0621d40c7.js" />
    <_ContentIncludedByDefault Remove="wwwroot\8.028f6737a2f0621d40c7.js.map" />
    <_ContentIncludedByDefault Remove="wwwroot\assets\fonts\EBGarmond\EBGaramond-Italic-VariableFont_wght.ttf" />
    <_ContentIncludedByDefault Remove="wwwroot\assets\fonts\EBGarmond\EBGaramond-VariableFont_wght.ttf" />
    <_ContentIncludedByDefault Remove="wwwroot\assets\fonts\EBGarmond\OFL.txt" />
    <_ContentIncludedByDefault Remove="wwwroot\assets\fonts\Fira_Sans\FiraSans-Black.ttf" />
    <_ContentIncludedByDefault Remove="wwwroot\assets\fonts\Fira_Sans\FiraSans-BlackItalic.ttf" />
    <_ContentIncludedByDefault Remove="wwwroot\assets\fonts\Fira_Sans\FiraSans-Bold.ttf" />
    <_ContentIncludedByDefault Remove="wwwroot\assets\fonts\Fira_Sans\FiraSans-BoldItalic.ttf" />
    <_ContentIncludedByDefault Remove="wwwroot\assets\fonts\Fira_Sans\FiraSans-ExtraBold.ttf" />
    <_ContentIncludedByDefault Remove="wwwroot\assets\fonts\Fira_Sans\FiraSans-ExtraBoldItalic.ttf" />
    <_ContentIncludedByDefault Remove="wwwroot\assets\fonts\Fira_Sans\FiraSans-ExtraLight.ttf" />
    <_ContentIncludedByDefault Remove="wwwroot\assets\fonts\Fira_Sans\FiraSans-ExtraLightItalic.ttf" />
    <_ContentIncludedByDefault Remove="wwwroot\assets\fonts\Fira_Sans\FiraSans-Italic.ttf" />
    <_ContentIncludedByDefault Remove="wwwroot\assets\fonts\Fira_Sans\FiraSans-Light.ttf" />
    <_ContentIncludedByDefault Remove="wwwroot\assets\fonts\Fira_Sans\FiraSans-LightItalic.ttf" />
    <_ContentIncludedByDefault Remove="wwwroot\assets\fonts\Fira_Sans\FiraSans-Medium.ttf" />
    <_ContentIncludedByDefault Remove="wwwroot\assets\fonts\Fira_Sans\FiraSans-MediumItalic.ttf" />
    <_ContentIncludedByDefault Remove="wwwroot\assets\fonts\Fira_Sans\FiraSans-Regular.ttf" />
    <_ContentIncludedByDefault Remove="wwwroot\assets\fonts\Fira_Sans\FiraSans-SemiBold.ttf" />
    <_ContentIncludedByDefault Remove="wwwroot\assets\fonts\Fira_Sans\FiraSans-SemiBoldItalic.ttf" />
    <_ContentIncludedByDefault Remove="wwwroot\assets\fonts\Fira_Sans\FiraSans-Thin.ttf" />
    <_ContentIncludedByDefault Remove="wwwroot\assets\fonts\Fira_Sans\FiraSans-ThinItalic.ttf" />
    <_ContentIncludedByDefault Remove="wwwroot\assets\fonts\Fira_Sans\OFL.txt" />
    <_ContentIncludedByDefault Remove="wwwroot\assets\fonts\Lato\Lato-Black.ttf" />
    <_ContentIncludedByDefault Remove="wwwroot\assets\fonts\Lato\Lato-BlackItalic.ttf" />
    <_ContentIncludedByDefault Remove="wwwroot\assets\fonts\Lato\Lato-Bold.ttf" />
    <_ContentIncludedByDefault Remove="wwwroot\assets\fonts\Lato\Lato-BoldItalic.ttf" />
    <_ContentIncludedByDefault Remove="wwwroot\assets\fonts\Lato\Lato-Italic.ttf" />
    <_ContentIncludedByDefault Remove="wwwroot\assets\fonts\Lato\Lato-Light.ttf" />
    <_ContentIncludedByDefault Remove="wwwroot\assets\fonts\Lato\Lato-LightItalic.ttf" />
    <_ContentIncludedByDefault Remove="wwwroot\assets\fonts\Lato\Lato-Regular.ttf" />
    <_ContentIncludedByDefault Remove="wwwroot\assets\fonts\Lato\Lato-Thin.ttf" />
    <_ContentIncludedByDefault Remove="wwwroot\assets\fonts\Lato\Lato-ThinItalic.ttf" />
    <_ContentIncludedByDefault Remove="wwwroot\assets\fonts\Lato\OFL.txt" />
    <_ContentIncludedByDefault Remove="wwwroot\assets\fonts\Libre_Baskerville\LibreBaskerville-Bold.ttf" />
    <_ContentIncludedByDefault Remove="wwwroot\assets\fonts\Libre_Baskerville\LibreBaskerville-Italic.ttf" />
    <_ContentIncludedByDefault Remove="wwwroot\assets\fonts\Libre_Baskerville\LibreBaskerville-Regular.ttf" />
    <_ContentIncludedByDefault Remove="wwwroot\assets\fonts\Libre_Baskerville\OFL.txt" />
    <_ContentIncludedByDefault Remove="wwwroot\assets\fonts\Libre_Caslon\LibreCaslonText-Bold.ttf" />
    <_ContentIncludedByDefault Remove="wwwroot\assets\fonts\Libre_Caslon\LibreCaslonText-Italic.ttf" />
    <_ContentIncludedByDefault Remove="wwwroot\assets\fonts\Libre_Caslon\LibreCaslonText-Regular.ttf" />
    <_ContentIncludedByDefault Remove="wwwroot\assets\fonts\Libre_Caslon\OFL.txt" />
    <_ContentIncludedByDefault Remove="wwwroot\assets\fonts\Merriweather\Merriweather-Black.ttf" />
    <_ContentIncludedByDefault Remove="wwwroot\assets\fonts\Merriweather\Merriweather-BlackItalic.ttf" />
    <_ContentIncludedByDefault Remove="wwwroot\assets\fonts\Merriweather\Merriweather-Bold.ttf" />
    <_ContentIncludedByDefault Remove="wwwroot\assets\fonts\Merriweather\Merriweather-BoldItalic.ttf" />
    <_ContentIncludedByDefault Remove="wwwroot\assets\fonts\Merriweather\Merriweather-Italic.ttf" />
    <_ContentIncludedByDefault Remove="wwwroot\assets\fonts\Merriweather\Merriweather-Light.ttf" />
    <_ContentIncludedByDefault Remove="wwwroot\assets\fonts\Merriweather\Merriweather-LightItalic.ttf" />
    <_ContentIncludedByDefault Remove="wwwroot\assets\fonts\Merriweather\Merriweather-Regular.ttf" />
    <_ContentIncludedByDefault Remove="wwwroot\assets\fonts\Merriweather\OFL.txt" />
    <_ContentIncludedByDefault Remove="wwwroot\assets\fonts\Nanum_Gothic\NanumGothic-Bold.ttf" />
    <_ContentIncludedByDefault Remove="wwwroot\assets\fonts\Nanum_Gothic\NanumGothic-ExtraBold.ttf" />
    <_ContentIncludedByDefault Remove="wwwroot\assets\fonts\Nanum_Gothic\NanumGothic-Regular.ttf" />
    <_ContentIncludedByDefault Remove="wwwroot\assets\fonts\Nanum_Gothic\OFL.txt" />
    <_ContentIncludedByDefault Remove="wwwroot\assets\fonts\Oswald\OFL.txt" />
    <_ContentIncludedByDefault Remove="wwwroot\assets\fonts\Oswald\Oswald-VariableFont_wght.ttf" />
    <_ContentIncludedByDefault Remove="wwwroot\assets\fonts\Oswald\README.txt" />
    <_ContentIncludedByDefault Remove="wwwroot\assets\fonts\Oswald\static\Oswald-Bold.ttf" />
    <_ContentIncludedByDefault Remove="wwwroot\assets\fonts\Oswald\static\Oswald-ExtraLight.ttf" />
    <_ContentIncludedByDefault Remove="wwwroot\assets\fonts\Oswald\static\Oswald-Light.ttf" />
    <_ContentIncludedByDefault Remove="wwwroot\assets\fonts\Oswald\static\Oswald-Medium.ttf" />
    <_ContentIncludedByDefault Remove="wwwroot\assets\fonts\Oswald\static\Oswald-Regular.ttf" />
    <_ContentIncludedByDefault Remove="wwwroot\assets\fonts\Oswald\static\Oswald-SemiBold.ttf" />
    <_ContentIncludedByDefault Remove="wwwroot\assets\fonts\RocknRoll_One\OFL.txt" />
    <_ContentIncludedByDefault Remove="wwwroot\assets\fonts\RocknRoll_One\RocknRollOne-Regular.ttf" />
    <_ContentIncludedByDefault Remove="wwwroot\assets\images\error-placeholder-min.png" />
    <_ContentIncludedByDefault Remove="wwwroot\assets\images\error-placeholder.png" />
    <_ContentIncludedByDefault Remove="wwwroot\assets\images\error-placeholder2-min.png" />
    <_ContentIncludedByDefault Remove="wwwroot\assets\images\error-placeholder2.dark-min.png" />
    <_ContentIncludedByDefault Remove="wwwroot\assets\images\error-placeholder2.dark.png" />
    <_ContentIncludedByDefault Remove="wwwroot\assets\images\error-placeholder2.png" />
    <_ContentIncludedByDefault Remove="wwwroot\assets\images\image-placeholder-min.png" />
    <_ContentIncludedByDefault Remove="wwwroot\assets\images\image-placeholder.dark-min.png" />
    <_ContentIncludedByDefault Remove="wwwroot\assets\images\image-placeholder.dark.png" />
    <_ContentIncludedByDefault Remove="wwwroot\assets\images\image-placeholder.png" />
    <_ContentIncludedByDefault Remove="wwwroot\assets\images\preset-light.png" />
    <_ContentIncludedByDefault Remove="wwwroot\assets\themes\dark.scss" />
    <_ContentIncludedByDefault Remove="wwwroot\common.ad975892146299f80adb.js" />
    <_ContentIncludedByDefault Remove="wwwroot\common.ad975892146299f80adb.js.map" />
    <_ContentIncludedByDefault Remove="wwwroot\EBGaramond-VariableFont_wght.2a1da2dbe7a28d63f8cb.ttf" />
    <_ContentIncludedByDefault Remove="wwwroot\fa-brands-400.0fea24969112a781acd2.eot" />
    <_ContentIncludedByDefault Remove="wwwroot\fa-brands-400.c967a94cfbe2b06627ff.woff2" />
    <_ContentIncludedByDefault Remove="wwwroot\fa-brands-400.dc2cbadd690e1d4b2c9c.woff" />
    <_ContentIncludedByDefault Remove="wwwroot\fa-brands-400.e33e2cf6e02cac2ccb77.svg" />
    <_ContentIncludedByDefault Remove="wwwroot\fa-brands-400.ec82f282c7f54b637098.ttf" />
    <_ContentIncludedByDefault Remove="wwwroot\fa-regular-400.06b9d19ced8d17f3d5cb.svg" />
    <_ContentIncludedByDefault Remove="wwwroot\fa-regular-400.08f9891a6f44d9546678.eot" />
    <_ContentIncludedByDefault Remove="wwwroot\fa-regular-400.1008b5226941c24f4468.woff2" />
    <_ContentIncludedByDefault Remove="wwwroot\fa-regular-400.1069ea55beaa01060302.woff" />
    <_ContentIncludedByDefault Remove="wwwroot\fa-regular-400.1495f578452eb676f730.ttf" />
    <_ContentIncludedByDefault Remove="wwwroot\fa-solid-900.10ecefc282f2761808bf.ttf" />
    <_ContentIncludedByDefault Remove="wwwroot\fa-solid-900.371dbce0dd46bd4d2033.svg" />
    <_ContentIncludedByDefault Remove="wwwroot\fa-solid-900.3a24a60e7f9c6574864a.eot" />
    <_ContentIncludedByDefault Remove="wwwroot\fa-solid-900.3ceb50e7bcafb577367c.woff2" />
    <_ContentIncludedByDefault Remove="wwwroot\fa-solid-900.46fdbd2d897f8824e63c.woff" />
    <_ContentIncludedByDefault Remove="wwwroot\favicon.ico" />
    <_ContentIncludedByDefault Remove="wwwroot\FiraSans-Regular.1c0bf0728b51cb9f2ddc.ttf" />
    <_ContentIncludedByDefault Remove="wwwroot\index.html" />
    <_ContentIncludedByDefault Remove="wwwroot\Lato-Regular.9919edff6283018571ad.ttf" />
    <_ContentIncludedByDefault Remove="wwwroot\LibreBaskerville-Regular.a27f99ca45522bb3d56d.ttf" />
    <_ContentIncludedByDefault Remove="wwwroot\main.44f5c0973044295d8be0.js" />
    <_ContentIncludedByDefault Remove="wwwroot\main.44f5c0973044295d8be0.js.map" />
    <_ContentIncludedByDefault Remove="wwwroot\Merriweather-Regular.55c73e48e04ec926ebfe.ttf" />
    <_ContentIncludedByDefault Remove="wwwroot\NanumGothic-Regular.6c84540de7730f833d6c.ttf" />
    <_ContentIncludedByDefault Remove="wwwroot\polyfills.348e08e9d0e910a15938.js" />
    <_ContentIncludedByDefault Remove="wwwroot\polyfills.348e08e9d0e910a15938.js.map" />
    <_ContentIncludedByDefault Remove="wwwroot\RocknRollOne-Regular.c75da4712d1e65ed1f69.ttf" />
    <_ContentIncludedByDefault Remove="wwwroot\runtime.ea545c6916f85411478f.js" />
    <_ContentIncludedByDefault Remove="wwwroot\runtime.ea545c6916f85411478f.js.map" />
    <_ContentIncludedByDefault Remove="wwwroot\styles.4bd902bb3037f36f2c64.css" />
    <_ContentIncludedByDefault Remove="wwwroot\styles.4bd902bb3037f36f2c64.css.map" />
    <_ContentIncludedByDefault Remove="wwwroot\vendor.6b2a0912ae80e6fd297f.js" />
    <_ContentIncludedByDefault Remove="wwwroot\vendor.6b2a0912ae80e6fd297f.js.map" />
    <_ContentIncludedByDefault Remove="wwwroot\10.b727db78581442412e9a.js" />
    <_ContentIncludedByDefault Remove="wwwroot\10.b727db78581442412e9a.js.map" />
    <_ContentIncludedByDefault Remove="wwwroot\2.fcc031071e80d6837012.js" />
    <_ContentIncludedByDefault Remove="wwwroot\2.fcc031071e80d6837012.js.map" />
    <_ContentIncludedByDefault Remove="wwwroot\7.c30da7d2e809fa05d1e3.js" />
    <_ContentIncludedByDefault Remove="wwwroot\7.c30da7d2e809fa05d1e3.js.map" />
    <_ContentIncludedByDefault Remove="wwwroot\8.d4c77a90c95e9861656a.js" />
    <_ContentIncludedByDefault Remove="wwwroot\8.d4c77a90c95e9861656a.js.map" />
    <_ContentIncludedByDefault Remove="wwwroot\9.489b177dd1a6beeb35ad.js" />
    <_ContentIncludedByDefault Remove="wwwroot\9.489b177dd1a6beeb35ad.js.map" />
    <_ContentIncludedByDefault Remove="wwwroot\assets\fonts\Spartan\OFL.txt" />
    <_ContentIncludedByDefault Remove="wwwroot\assets\fonts\Spartan\Spartan-VariableFont_wght.ttf" />
    <_ContentIncludedByDefault Remove="wwwroot\assets\icons\android-chrome-192x192.png" />
    <_ContentIncludedByDefault Remove="wwwroot\assets\icons\android-chrome-256x256.png" />
    <_ContentIncludedByDefault Remove="wwwroot\assets\icons\apple-touch-icon.png" />
    <_ContentIncludedByDefault Remove="wwwroot\assets\icons\browserconfig.xml" />
    <_ContentIncludedByDefault Remove="wwwroot\assets\icons\favicon-16x16.png" />
    <_ContentIncludedByDefault Remove="wwwroot\assets\icons\favicon-32x32.png" />
    <_ContentIncludedByDefault Remove="wwwroot\assets\icons\favicon.ico" />
    <_ContentIncludedByDefault Remove="wwwroot\assets\icons\mstile-150x150.png" />
    <_ContentIncludedByDefault Remove="wwwroot\assets\images\image-reset-cover-min.png" />
    <_ContentIncludedByDefault Remove="wwwroot\assets\images\image-reset-cover.png" />
    <_ContentIncludedByDefault Remove="wwwroot\assets\images\kavita-book-cropped.png" />
    <_ContentIncludedByDefault Remove="wwwroot\assets\images\login-bg.jpg" />
    <_ContentIncludedByDefault Remove="wwwroot\assets\images\logo.png" />
    <_ContentIncludedByDefault Remove="wwwroot\common.fbf71de364f5a1f37413.js" />
    <_ContentIncludedByDefault Remove="wwwroot\common.fbf71de364f5a1f37413.js.map" />
    <_ContentIncludedByDefault Remove="wwwroot\login-bg.8860e6ff9d2a3598539c.jpg" />
    <_ContentIncludedByDefault Remove="wwwroot\main.a3a1e647a39145accff3.js" />
    <_ContentIncludedByDefault Remove="wwwroot\main.a3a1e647a39145accff3.js.map" />
    <_ContentIncludedByDefault Remove="wwwroot\polyfills.3dda3bf3d087e5d131ba.js" />
    <_ContentIncludedByDefault Remove="wwwroot\polyfills.3dda3bf3d087e5d131ba.js.map" />
    <_ContentIncludedByDefault Remove="wwwroot\runtime.b9818dfc90f418b3f0a7.js" />
    <_ContentIncludedByDefault Remove="wwwroot\runtime.b9818dfc90f418b3f0a7.js.map" />
    <_ContentIncludedByDefault Remove="wwwroot\scripts.7d1c78b2763c483bb699.js" />
    <_ContentIncludedByDefault Remove="wwwroot\scripts.7d1c78b2763c483bb699.js.map" />
    <_ContentIncludedByDefault Remove="wwwroot\site.webmanifest" />
    <_ContentIncludedByDefault Remove="wwwroot\Spartan-VariableFont_wght.0427aac0d980a12ae8ba.ttf" />
    <_ContentIncludedByDefault Remove="wwwroot\styles.85a58cb3e4a4b1add864.css" />
    <_ContentIncludedByDefault Remove="wwwroot\styles.85a58cb3e4a4b1add864.css.map" />
    <_ContentIncludedByDefault Remove="wwwroot\vendor.54bf44a9aa720ff8881d.js" />
    <_ContentIncludedByDefault Remove="wwwroot\vendor.54bf44a9aa720ff8881d.js.map" />
  </ItemGroup>

  <ItemGroup>
    <Reference Include="System.Drawing.Common" />
  </ItemGroup>

</Project><|MERGE_RESOLUTION|>--- conflicted
+++ resolved
@@ -61,14 +61,8 @@
     <PackageReference Include="NetVips" Version="2.0.1" />
     <PackageReference Include="NetVips.Native" Version="8.11.4" />
     <PackageReference Include="NReco.Logging.File" Version="1.1.2" />
-<<<<<<< HEAD
-    <PackageReference Include="Sentry.AspNetCore" Version="3.8.3" />
-    <PackageReference Include="SharpCompress" Version="0.29.0" />
-    <PackageReference Include="SonarAnalyzer.CSharp" Version="8.27.0.35380">
-=======
     <PackageReference Include="SharpCompress" Version="0.30.0" />
     <PackageReference Include="SonarAnalyzer.CSharp" Version="8.29.0.36737">
->>>>>>> 4f18519f
       <PrivateAssets>all</PrivateAssets>
       <IncludeAssets>runtime; build; native; contentfiles; analyzers; buildtransitive</IncludeAssets>
     </PackageReference>
