--- conflicted
+++ resolved
@@ -1,9 +1,5 @@
-<<<<<<< HEAD
-﻿using System.Linq;
-=======
 ﻿using System.IO;
 using System.Linq;
->>>>>>> 4f18519f
 using System.Text;
 using System.Text.Json;
 using API.Helpers;
@@ -46,14 +42,9 @@
         public static void AddCacheHeader(this HttpResponse response, string filename)
         {
             if (filename == null || filename.Length <= 0) return;
-<<<<<<< HEAD
-            using var sha1 = new System.Security.Cryptography.SHA256CryptoServiceProvider();
-            response.Headers.Add("ETag", string.Concat(sha1.ComputeHash(Encoding.UTF8.GetBytes(filename)).Select(x => x.ToString("X2"))));
-=======
             var hashContent = filename + File.GetLastWriteTimeUtc(filename);
             using var sha1 = new System.Security.Cryptography.SHA256CryptoServiceProvider();
             response.Headers.Add("ETag", string.Concat(sha1.ComputeHash(Encoding.UTF8.GetBytes(hashContent)).Select(x => x.ToString("X2"))));
->>>>>>> 4f18519f
         }
 
     }
