﻿using System.Threading.Tasks;
using API.DTOs.Stats;

namespace API.Interfaces.Services
{
    public interface IStatsService
    {
<<<<<<< HEAD
        Task RecordClientInfo(ClientInfoDto clientInfoDto);
        Task Send();
=======
        Task Send();
        Task<ServerInfoDto> GetServerInfo();
>>>>>>> 34d34ef2
    }
}<|MERGE_RESOLUTION|>--- conflicted
+++ resolved
@@ -5,12 +5,7 @@
 {
     public interface IStatsService
     {
-<<<<<<< HEAD
-        Task RecordClientInfo(ClientInfoDto clientInfoDto);
-        Task Send();
-=======
         Task Send();
         Task<ServerInfoDto> GetServerInfo();
->>>>>>> 34d34ef2
     }
 }