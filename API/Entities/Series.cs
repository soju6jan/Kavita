--- conflicted
+++ resolved
@@ -31,12 +31,9 @@
         /// Original Name on disk. Not exposed to UI.
         /// </summary>
         public string OriginalName { get; set; }
-<<<<<<< HEAD
-=======
         /// <summary>
         /// Time of creation
         /// </summary>
->>>>>>> d7450497
         public DateTime Created { get; set; }
         /// <summary>
         /// Whenever a modification occurs. Ie) New volumes, removed volumes, title update, etc
