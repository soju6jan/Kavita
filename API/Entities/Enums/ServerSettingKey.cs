﻿using System.ComponentModel;

namespace API.Entities.Enums
{
    public enum ServerSettingKey
    {
        /// <summary>
        /// Cron format for how often full library scans are performed.
        /// </summary>
        [Description("TaskScan")]
        TaskScan = 0,
        /// <summary>
        /// Where files are cached. Not currently used.
        /// </summary>
        [Description("CacheDirectory")]
        CacheDirectory = 1,
        /// <summary>
        /// Cron format for how often backups are taken.
        /// </summary>
        [Description("TaskBackup")]
        TaskBackup = 2,
        /// <summary>
        /// Logging level for Server. Not managed in DB. Managed in appsettings.json and synced to DB.
        /// </summary>
        [Description("LoggingLevel")]
        LoggingLevel = 3,
        /// <summary>
        /// Port server listens on. Not managed in DB. Managed in appsettings.json and synced to DB.
        /// </summary>
        [Description("Port")]
        Port = 4,
        /// <summary>
        /// Where the backups are stored.
        /// </summary>
        [Description("BackupDirectory")]
        BackupDirectory = 5,
        /// <summary>
        /// Allow anonymous data to be reported to KavitaStats
        /// </summary>
        [Description("AllowStatCollection")]
        AllowStatCollection = 6,
        /// <summary>
        /// Is OPDS enabled for the server
        /// </summary>
        [Description("EnableOpds")]
        EnableOpds = 7,
        /// <summary>
        /// Is Authentication needed for non-admin accounts
        /// </summary>
        /// <remarks>Deprecated. This is no longer used v0.5.1+. Assume Authentication is always in effect</remarks>
        [Description("EnableAuthentication")]
        EnableAuthentication = 8,
        /// <summary>
        /// Base Url for the server. Not Implemented.
        /// </summary>
        [Description("BaseUrl")]
        BaseUrl = 9,
        /// <summary>
        /// Represents this installation of Kavita. Is tied to Stat reporting but has no information about user or files.
        /// </summary>
        [Description("InstallId")]
        InstallId = 10,
        /// <summary>
        /// Represents the version the software is running.
        /// </summary>
        /// <remarks>This will be updated on Startup to the latest release. Provides ability to detect if certain migrations need to be run.</remarks>
        [Description("InstallVersion")]
        InstallVersion = 11,
        /// <summary>
        /// Location of where bookmarks are stored
        /// </summary>
        [Description("BookmarkDirectory")]
        BookmarkDirectory = 12,
<<<<<<< HEAD

=======
        /// <summary>
        /// If SMTP is enabled on the server
        /// </summary>
        [Description("CustomEmailService")]
        EmailServiceUrl = 13,
>>>>>>> d7450497
    }
}<|MERGE_RESOLUTION|>--- conflicted
+++ resolved
@@ -71,14 +71,10 @@
         /// </summary>
         [Description("BookmarkDirectory")]
         BookmarkDirectory = 12,
-<<<<<<< HEAD
-
-=======
         /// <summary>
         /// If SMTP is enabled on the server
         /// </summary>
         [Description("CustomEmailService")]
         EmailServiceUrl = 13,
->>>>>>> d7450497
     }
 }