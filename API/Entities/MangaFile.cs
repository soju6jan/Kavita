﻿
using System;
using System.IO;
using API.Entities.Enums;

namespace API.Entities
{
    /// <summary>
    /// Represents a wrapper to the underlying file. This provides information around file, like number of pages, format, etc.
    /// </summary>
    public class MangaFile
    {
        public int Id { get; set; }
        /// <summary>
        /// Absolute path to the archive file
        /// </summary>
        public string FilePath { get; set; }
        /// <summary>
        /// Number of pages for the given file
        /// </summary>
        public int Pages { get; set; }
        public MangaFormat Format { get; set; }
        /// <summary>
        /// Last time underlying file was modified
        /// </summary>
        public DateTime LastModified { get; set; }

        // Relationship Mapping
        public Chapter Chapter { get; set; }
        public int ChapterId { get; set; }

        // Methods
        /// <summary>
        /// If the File on disk's last modified time is after what is stored in MangaFile
        /// </summary>
        /// <returns></returns>
        public bool HasFileBeenModified()
        {
            return File.GetLastWriteTime(FilePath) > LastModified;
<<<<<<< HEAD
=======
        }

        /// <summary>
        /// Updates the Last Modified time of the underlying file
        /// </summary>
        public void UpdateLastModified()
        {
            LastModified = File.GetLastWriteTime(FilePath);
>>>>>>> 4f18519f
        }
    }
}<|MERGE_RESOLUTION|>--- conflicted
+++ resolved
@@ -37,8 +37,6 @@
         public bool HasFileBeenModified()
         {
             return File.GetLastWriteTime(FilePath) > LastModified;
-<<<<<<< HEAD
-=======
         }
 
         /// <summary>
@@ -47,7 +45,6 @@
         public void UpdateLastModified()
         {
             LastModified = File.GetLastWriteTime(FilePath);
->>>>>>> 4f18519f
         }
     }
 }