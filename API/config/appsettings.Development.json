--- conflicted
+++ resolved
@@ -5,13 +5,8 @@
   "TokenKey": "super secret unguessable key",
   "Logging": {
     "LogLevel": {
-<<<<<<< HEAD
-      "Default": "Warning",
-      "Microsoft": "Warning",
-=======
       "Default": "Critical",
       "Microsoft": "Information",
->>>>>>> 6d0b18c9
       "Microsoft.Hosting.Lifetime": "Error",
       "Hangfire": "Warning",
       "Microsoft.AspNetCore.Hosting.Internal.WebHost": "Warning"
