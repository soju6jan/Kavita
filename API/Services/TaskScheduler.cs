--- conflicted
+++ resolved
@@ -389,14 +389,10 @@
         }
 
         _logger.LogInformation("Enqueuing library metadata refresh for: {LibraryId}", libraryId);
-<<<<<<< HEAD
 
         // GenerateCoversForLibrary GDS 아니면 리턴처리
-        BackgroundJob.Enqueue(() => _metadataServiceGds.GenerateCoversForLibrary(libraryId, forceUpdate));
-        BackgroundJob.Enqueue(() => _metadataService.GenerateCoversForLibrary(libraryId, forceUpdate));
-=======
+        BackgroundJob.Enqueue(() => _metadataServiceGds.GenerateCoversForLibrary(libraryId, forceUpdate, forceColorscape));
         BackgroundJob.Enqueue(() => _metadataService.GenerateCoversForLibrary(libraryId, forceUpdate, forceColorscape));
->>>>>>> 77de5ccc
     }
 
     public void RefreshSeriesMetadata(int libraryId, int seriesId, bool forceUpdate = false, bool forceColorscape = false)
@@ -408,14 +404,10 @@
         }
 
         _logger.LogInformation("Enqueuing series metadata refresh for: {SeriesId}", seriesId);
-<<<<<<< HEAD
 
         // GenerateCoversForSeries GDS 리턴
-        BackgroundJob.Enqueue(() => _metadataServiceGds.GenerateCoversForSeries(libraryId, seriesId, forceUpdate, null));
-        BackgroundJob.Enqueue(() => _metadataService.GenerateCoversForSeries(libraryId, seriesId, forceUpdate));
-=======
+        BackgroundJob.Enqueue(() => _metadataServiceGds.GenerateCoversForSeries(libraryId, seriesId, forceUpdate, forceColorscape, null));
         BackgroundJob.Enqueue(() => _metadataService.GenerateCoversForSeries(libraryId, seriesId, forceUpdate, forceColorscape));
->>>>>>> 77de5ccc
     }
 
     public async Task ScanSeries(int libraryId, int seriesId, bool forceUpdate = false)
