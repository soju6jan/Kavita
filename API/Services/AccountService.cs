--- conflicted
+++ resolved
@@ -14,12 +14,9 @@
     public interface IAccountService
     {
         Task<IEnumerable<ApiException>> ChangeUserPassword(AppUser user, string newPassword);
-<<<<<<< HEAD
-=======
         Task<IEnumerable<ApiException>> ValidatePassword(AppUser user, string password);
         Task<IEnumerable<ApiException>> ValidateUsername(string username);
         Task<IEnumerable<ApiException>> ValidateEmail(string email);
->>>>>>> d7450497
     }
 
     public class AccountService : IAccountService
