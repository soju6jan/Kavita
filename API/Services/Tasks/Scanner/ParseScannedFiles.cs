--- conflicted
+++ resolved
@@ -127,25 +127,15 @@
                 if (!string.IsNullOrEmpty(info.ComicInfo.SeriesSort))
                 {
                     info.SeriesSort = info.ComicInfo.SeriesSort.Trim();
-<<<<<<< HEAD
-=======
                 }
 
                 if (!string.IsNullOrEmpty(info.ComicInfo.LocalizedSeries))
                 {
                     info.LocalizedSeries = info.ComicInfo.LocalizedSeries.Trim();
->>>>>>> f9b3f1ae
-                }
-
-<<<<<<< HEAD
-                if (!string.IsNullOrEmpty(info.ComicInfo.LocalizedSeries))
-                {
-                    info.LocalizedSeries = info.ComicInfo.LocalizedSeries.Trim();
                 }
             }
             */
-=======
->>>>>>> f9b3f1ae
+
             try
             {
                 TrackSeries(info);
