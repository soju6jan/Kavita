﻿using System;
using System.Collections.Concurrent;
using System.Collections.Generic;
using System.Diagnostics;
using System.IO;
using System.Linq;
using System.Threading.Tasks;
using API.Comparators;
using API.Data;
using API.Entities;
using API.Entities.Enums;
using API.Extensions;
using API.Interfaces;
using API.Interfaces.Services;
using API.Parser;
using Hangfire;
using Microsoft.Extensions.Logging;

namespace API.Services.Tasks
{
    public class ScannerService : IScannerService
    {
       private readonly IUnitOfWork _unitOfWork;
       private readonly ILogger<ScannerService> _logger;
       private readonly IArchiveService _archiveService;
       private readonly IMetadataService _metadataService;
       private readonly IBookService _bookService;
       private ConcurrentDictionary<string, List<ParserInfo>> _scannedSeries;
       private readonly NaturalSortComparer _naturalSort;

       public ScannerService(IUnitOfWork unitOfWork, ILogger<ScannerService> logger, IArchiveService archiveService, 
          IMetadataService metadataService, IBookService bookService)
       {
          _unitOfWork = unitOfWork;
          _logger = logger;
          _archiveService = archiveService;
          _metadataService = metadataService;
          _bookService = bookService;
          _naturalSort = new NaturalSortComparer();
       }


       [DisableConcurrentExecution(timeoutInSeconds: 360)]
       [AutomaticRetry(Attempts = 0, OnAttemptsExceeded = AttemptsExceededAction.Delete)]
       public void ScanLibraries()
       {
          var libraries = Task.Run(() => _unitOfWork.LibraryRepository.GetLibrariesAsync()).Result.ToList();
          foreach (var lib in libraries)
          {
             ScanLibrary(lib.Id, false);
          }
       }

       private bool ShouldSkipFolderScan(FolderPath folder, ref int skippedFolders)
       {
          // NOTE: The only way to skip folders is if Directory hasn't been modified, we aren't doing a forcedUpdate and version hasn't changed between scans.
          return false;

          // if (!_forceUpdate && Directory.GetLastWriteTime(folder.Path) < folder.LastScanned)
          // {
          //    _logger.LogDebug("{FolderPath} hasn't been modified since last scan. Skipping", folder.Path);
          //    skippedFolders += 1;
          //    return true;
          // }
          
          //return false;
       }

       [DisableConcurrentExecution(360)]
       [AutomaticRetry(Attempts = 0, OnAttemptsExceeded = AttemptsExceededAction.Delete)]
       public void ScanLibrary(int libraryId, bool forceUpdate)
       {
          var sw = Stopwatch.StartNew();
          _scannedSeries = new ConcurrentDictionary<string, List<ParserInfo>>();
          Library library;
           try
           {
              library = Task.Run(() => _unitOfWork.LibraryRepository.GetFullLibraryForIdAsync(libraryId)).GetAwaiter().GetResult();
           }
           catch (Exception ex)
           {
              // This usually only fails if user is not authenticated.
              _logger.LogError(ex, "There was an issue fetching Library {LibraryId}", libraryId);
              return;
           }
           
           
           var series = ScanLibrariesForSeries(forceUpdate, library, sw, out var totalFiles, out var scanElapsedTime);
           UpdateLibrary(library, series);
           
           _unitOfWork.LibraryRepository.Update(library);
           if (Task.Run(() => _unitOfWork.Complete()).Result)
           {
              _logger.LogInformation("Processed {TotalFiles} files and {ParsedSeriesCount} series in {ElapsedScanTime} milliseconds for {LibraryName}", totalFiles, series.Keys.Count, sw.ElapsedMilliseconds + scanElapsedTime, library.Name);
           }
           else
           {
              _logger.LogCritical("There was a critical error that resulted in a failed scan. Please check logs and rescan");
           }

           CleanupUserProgress();

           BackgroundJob.Enqueue(() => _metadataService.RefreshMetadata(libraryId, forceUpdate));
       }

       /// <summary>
       /// Remove any user progress rows that no longer exist since scan library ran and deleted series/volumes/chapters
       /// </summary>
       private void CleanupUserProgress()
       {
          var cleanedUp = Task.Run(() => _unitOfWork.AppUserProgressRepository.CleanupAbandonedChapters()).Result;
          _logger.LogInformation("Removed {Count} abandoned progress rows", cleanedUp);
       }

       private Dictionary<string, List<ParserInfo>> ScanLibrariesForSeries(bool forceUpdate, Library library, Stopwatch sw, out int totalFiles,
          out long scanElapsedTime)
       {
          _logger.LogInformation("Beginning scan on {LibraryName}. Forcing metadata update: {ForceUpdate}", library.Name,
             forceUpdate);
          totalFiles = 0;
          var skippedFolders = 0;
          foreach (var folderPath in library.Folders)
          {
             if (ShouldSkipFolderScan(folderPath, ref skippedFolders)) continue;

             // NOTE: we can refactor this to allow all filetypes and handle everything in the ProcessFile to allow mixed library types.
             var searchPattern = Parser.Parser.ArchiveFileExtensions;
             if (library.Type == LibraryType.Book)
             {
                searchPattern = Parser.Parser.BookFileExtensions;
             }

             try
             {
                totalFiles += DirectoryService.TraverseTreeParallelForEach(folderPath.Path, (f) =>
                {
                   try
                   {
                      ProcessFile(f, folderPath.Path, library.Type);
                   }
                   catch (FileNotFoundException exception)
                   {
                      _logger.LogError(exception, "The file {Filename} could not be found", f);
                   }
                }, searchPattern, _logger);
             }
             catch (ArgumentException ex)
             {
                _logger.LogError(ex, "The directory '{FolderPath}' does not exist", folderPath.Path);
             }

             folderPath.LastScanned = DateTime.Now;
          }

          scanElapsedTime = sw.ElapsedMilliseconds;
          _logger.LogInformation("Folders Scanned {TotalFiles} files in {ElapsedScanTime} milliseconds", totalFiles,
             scanElapsedTime);
          sw.Restart();
          if (skippedFolders == library.Folders.Count)
          {
             _logger.LogInformation("All Folders were skipped due to no modifications to the directories");
             _unitOfWork.LibraryRepository.Update(library);
             _scannedSeries = null;
             _logger.LogInformation("Processed {TotalFiles} files in {ElapsedScanTime} milliseconds for {LibraryName}",
                totalFiles, sw.ElapsedMilliseconds, library.Name);
             return new Dictionary<string, List<ParserInfo>>();
          }
          
          return SeriesWithInfos(_scannedSeries);
       }

       /// <summary>
       /// Returns any series where there were parsed infos
       /// </summary>
       /// <param name="scannedSeries"></param>
       /// <returns></returns>
       private static Dictionary<string, List<ParserInfo>> SeriesWithInfos(IDictionary<string, List<ParserInfo>> scannedSeries)
       {
          var filtered = scannedSeries.Where(kvp => kvp.Value.Count > 0);
          var series = filtered.ToDictionary(v => v.Key, v => v.Value);
          return series;
       }

       
       private void UpdateLibrary(Library library, Dictionary<string, List<ParserInfo>> parsedSeries)
       {
          if (parsedSeries == null) throw new ArgumentNullException(nameof(parsedSeries));

          // First, remove any series that are not in parsedSeries list
          var missingSeries = FindSeriesNotOnDisk(library.Series, parsedSeries).ToList();
          library.Series = RemoveMissingSeries(library.Series, missingSeries, out var removeCount);
          if (removeCount > 0)
          {
             _logger.LogInformation("Removed {RemoveMissingSeries} series that are no longer on disk:", removeCount);
             foreach (var s in missingSeries)
             {
                _logger.LogDebug("Removed {SeriesName}", s.Name);
             }
          }
          
          
          // Add new series that have parsedInfos
          foreach (var (key, infos) in parsedSeries)
          {
             // Key is normalized already
             Series existingSeries;
             try
             {
                existingSeries = library.Series.SingleOrDefault(s => s.NormalizedName == key || Parser.Parser.Normalize(s.OriginalName) == key);
             }
             catch (Exception e)
             {
                _logger.LogCritical(e, "There are multiple series that map to normalized key {Key}. You can manually delete the entity via UI and rescan to fix it", key);
                var duplicateSeries = library.Series.Where(s => s.NormalizedName == key || Parser.Parser.Normalize(s.OriginalName) == key).ToList();
                foreach (var series in duplicateSeries)
                {
                   _logger.LogCritical("{Key} maps with {Series}", key, series.OriginalName);
                   
                }

                continue;
             }
             if (existingSeries == null)
             {
                existingSeries = DbFactory.Series(infos[0].Series);
                library.Series.Add(existingSeries);
             }
             
             existingSeries.NormalizedName = Parser.Parser.Normalize(existingSeries.Name);
             existingSeries.OriginalName ??= infos[0].Series;
<<<<<<< HEAD
=======
             existingSeries.Metadata ??= DbFactory.SeriesMetadata(new List<CollectionTag>());
>>>>>>> 8211f1ce
          }

          // Now, we only have to deal with series that exist on disk. Let's recalculate the volumes for each series
          var librarySeries = library.Series.ToList();
          Parallel.ForEach(librarySeries, (series) =>
          {
             try
             {
                _logger.LogInformation("Processing series {SeriesName}", series.OriginalName);
                UpdateVolumes(series, parsedSeries[Parser.Parser.Normalize(series.OriginalName)].ToArray());
                series.Pages = series.Volumes.Sum(v => v.Pages);
<<<<<<< HEAD
=======
                // Test 
>>>>>>> 8211f1ce
             }
             catch (Exception ex)
             {
                _logger.LogError(ex, "There was an exception updating volumes for {SeriesName}", series.Name);
             }
          });
       }

       public IEnumerable<Series> FindSeriesNotOnDisk(ICollection<Series> existingSeries, Dictionary<string, List<ParserInfo>> parsedSeries)
       {
          var foundSeries = parsedSeries.Select(s => s.Key).ToList();
          return existingSeries.Where(es => !es.NameInList(foundSeries));
       }

       /// <summary>
       /// Removes all instances of missingSeries' Series from existingSeries Collection. Existing series is updated by
       /// reference and the removed element count is returned.
       /// </summary>
       /// <param name="existingSeries">Existing Series in DB</param>
       /// <param name="missingSeries">Series not found on disk or can't be parsed</param>
       /// <param name="removeCount"></param>
       /// <returns>the updated existingSeries</returns>
       public static ICollection<Series> RemoveMissingSeries(ICollection<Series> existingSeries, IEnumerable<Series> missingSeries, out int removeCount)
       {
          var existingCount = existingSeries.Count;
          var missingList = missingSeries.ToList();
          
          existingSeries = existingSeries.Where(
             s => !missingList.Exists(
                m => m.NormalizedName.Equals(s.NormalizedName))).ToList();

          removeCount = existingCount -  existingSeries.Count;
          
          return existingSeries;
       }

       private void UpdateVolumes(Series series, ParserInfo[] parsedInfos)
       {
          var startingVolumeCount = series.Volumes.Count;
          // Add new volumes and update chapters per volume
          var distinctVolumes = parsedInfos.DistinctVolumes();
          _logger.LogDebug("Updating {DistinctVolumes} volumes on {SeriesName}", distinctVolumes.Count, series.Name);
          foreach (var volumeNumber in distinctVolumes)
          {
             var volume = series.Volumes.SingleOrDefault(s => s.Name == volumeNumber);
             if (volume == null)
             {
                volume = DbFactory.Volume(volumeNumber);
                series.Volumes.Add(volume);
             }
             
             // NOTE: Instead of creating and adding? Why Not Merge a new volume into an existing, so no matter what, new properties,etc get propagated?
             
             _logger.LogDebug("Parsing {SeriesName} - Volume {VolumeNumber}", series.Name, volume.Name);
             var infos = parsedInfos.Where(p => p.Volumes == volumeNumber).ToArray();
             UpdateChapters(volume, infos);
             volume.Pages = volume.Chapters.Sum(c => c.Pages);
          }
          
          // Remove existing volumes that aren't in parsedInfos
          var nonDeletedVolumes = series.Volumes.Where(v => parsedInfos.Select(p => p.Volumes).Contains(v.Name)).ToList();
          if (series.Volumes.Count != nonDeletedVolumes.Count)
          {
             _logger.LogDebug("Removed {Count} volumes from {SeriesName} where parsed infos were not mapping with volume name",
                (series.Volumes.Count - nonDeletedVolumes.Count), series.Name);
             var deletedVolumes = series.Volumes.Except(nonDeletedVolumes);
             foreach (var volume in deletedVolumes)
             {
                var file = volume.Chapters.FirstOrDefault()?.Files.FirstOrDefault()?.FilePath ?? "no files";
                if (new FileInfo(file).Exists)
                {
                   _logger.LogError("Volume cleanup code was trying to remove a volume with a file still existing on disk. File: {File}", file);
                }
                _logger.LogDebug("Removed {SeriesName} - Volume {Volume}: {File}", series.Name, volume.Name, file);
             }

             series.Volumes = nonDeletedVolumes;
          }

          _logger.LogDebug("Updated {SeriesName} volumes from {StartingVolumeCount} to {VolumeCount}", 
             series.Name, startingVolumeCount, series.Volumes.Count);
       }
       
       /// <summary>
       /// 
       /// </summary>
       /// <param name="volume"></param>
       /// <param name="parsedInfos"></param>
       private void UpdateChapters(Volume volume, ParserInfo[] parsedInfos)
       {
          // Add new chapters
          foreach (var info in parsedInfos)
          {
             // Specials go into their own chapters with Range being their filename and IsSpecial = True. Non-Specials with Vol and Chap as 0
             // also are treated like specials for UI grouping.
             Chapter chapter;
             try
             {
                chapter = volume.Chapters.GetChapterByRange(info);
             }
             catch (Exception ex)
             {
                _logger.LogError(ex, "{FileName} mapped as '{Series} - Vol {Volume} Ch {Chapter}' is a duplicate, skipping", info.FullFilePath, info.Series, info.Volumes, info.Chapters);
                continue;
             }
             
             if (chapter == null)
             {
                _logger.LogDebug(
                   "Adding new chapter, {Series} - Vol {Volume} Ch {Chapter}", info.Series, info.Volumes, info.Chapters);
                volume.Chapters.Add(DbFactory.Chapter(info));
             }
             else
             {
                chapter.UpdateFrom(info);
             }
             
          }
          
          // Add files
          foreach (var info in parsedInfos)
          {
             var specialTreatment = info.IsSpecialInfo();
             Chapter chapter;
             try
             {
                chapter = volume.Chapters.GetChapterByRange(info);
             }
             catch (Exception ex)
             {
                _logger.LogError(ex, "There was an exception parsing chapter. Skipping {SeriesName} Vol {VolumeNumber} Chapter {ChapterNumber} - Special treatment: {NeedsSpecialTreatment}", info.Series, volume.Name, info.Chapters, specialTreatment);
                continue;
             }
             if (chapter == null) continue;
             AddOrUpdateFileForChapter(chapter, info);
             chapter.Number = Parser.Parser.MinimumNumberFromRange(info.Chapters) + string.Empty;
             chapter.Range = specialTreatment ? info.Filename : info.Chapters;
          }
          
          
          // Remove chapters that aren't in parsedInfos or have no files linked
          var existingChapters = volume.Chapters.ToList();
          foreach (var existingChapter in existingChapters)
          {
             if (existingChapter.Files.Count == 0 || !parsedInfos.HasInfo(existingChapter))
             {
                _logger.LogDebug("Removed chapter {Chapter} for Volume {VolumeNumber} on {SeriesName}", existingChapter.Range, volume.Name, parsedInfos[0].Series);
                volume.Chapters.Remove(existingChapter);
             }
             else
             {
                // Ensure we remove any files that no longer exist AND order
                existingChapter.Files = existingChapter.Files
                   .Where(f => parsedInfos.Any(p => p.FullFilePath == f.FilePath))
                   .OrderBy(f => f.FilePath, _naturalSort).ToList();
                existingChapter.Pages = existingChapter.Files.Sum(f => f.Pages);
             }
          }
       }

       /// <summary>
       /// Attempts to either add a new instance of a show mapping to the _scannedSeries bag or adds to an existing.
       /// </summary>
       /// <param name="info"></param>
       private void TrackSeries(ParserInfo info)
       {
          if (info.Series == string.Empty) return;
          
          // Check if normalized info.Series already exists and if so, update info to use that name instead
          info.Series = MergeName(_scannedSeries, info);
          
          _scannedSeries.AddOrUpdate(Parser.Parser.Normalize(info.Series), new List<ParserInfo>() {info}, (_, oldValue) =>
          {
             oldValue ??= new List<ParserInfo>();
             if (!oldValue.Contains(info))
             {
                oldValue.Add(info);
             }

             return oldValue;
          });
       }

       public string MergeName(ConcurrentDictionary<string,List<ParserInfo>> collectedSeries, ParserInfo info)
       {
          var normalizedSeries = Parser.Parser.Normalize(info.Series);
          _logger.LogDebug("Checking if we can merge {NormalizedSeries}", normalizedSeries);
          var existingName = collectedSeries.SingleOrDefault(p => Parser.Parser.Normalize(p.Key) == normalizedSeries)
             .Key;
          // BUG: We are comparing info.Series against a normalized string. They should never match. (This can cause series to not delete or parse correctly after a rename) 
          if (!string.IsNullOrEmpty(existingName)) //  && info.Series != existingName
          {
             _logger.LogDebug("Found duplicate parsed infos, merged {Original} into {Merged}", info.Series, existingName);
             return existingName;
          }

          return info.Series;
       }

       /// <summary>
       /// Processes files found during a library scan.
       /// Populates a collection of <see cref="ParserInfo"/> for DB updates later.
       /// </summary>
       /// <param name="path">Path of a file</param>
       /// <param name="rootPath"></param>
       /// <param name="type">Library type to determine parsing to perform</param>
       private void ProcessFile(string path, string rootPath, LibraryType type)
       {
          ParserInfo info;
          
          if (type == LibraryType.Book && Parser.Parser.IsEpub(path))
          {
             info = _bookService.ParseInfo(path);
          }
          else
          {
             info = Parser.Parser.Parse(path, rootPath, type);
          }

          if (info == null)
          {
             _logger.LogWarning("[Scanner] Could not parse series from {Path}", path);
             return;
          }
          
          if (type == LibraryType.Book && Parser.Parser.IsEpub(path) && Parser.Parser.ParseVolume(info.Series) != "0")
          {
             info = Parser.Parser.Parse(path, rootPath, type);
             var info2 = _bookService.ParseInfo(path);
             info.Merge(info2);
          }
          
          TrackSeries(info);
       }

       private MangaFile CreateMangaFile(ParserInfo info)
       {
          switch (info.Format)
          {
             case MangaFormat.Archive:
             {
                return new MangaFile()
                {
                   FilePath = info.FullFilePath,
                   Format = info.Format,
                   Pages = _archiveService.GetNumberOfPagesFromArchive(info.FullFilePath)
                };
             }
             case MangaFormat.Book:
             {
                return new MangaFile()
                {
                   FilePath = info.FullFilePath,
                   Format = info.Format,
                   Pages = _bookService.GetNumberOfPages(info.FullFilePath)
                };
             }
             default:
                _logger.LogWarning("[Scanner] Ignoring {Filename}. Non-archives are not supported", info.Filename);
                break;
          }

          return null;
       }
  
       private void AddOrUpdateFileForChapter(Chapter chapter, ParserInfo info)
       {
          chapter.Files ??= new List<MangaFile>();
          var existingFile = chapter.Files.SingleOrDefault(f => f.FilePath == info.FullFilePath);
          if (existingFile != null)
          {
             existingFile.Format = info.Format;
             if (!existingFile.HasFileBeenModified() && existingFile.Pages > 0)
             {
                existingFile.Pages = existingFile.Format == MangaFormat.Book 
                   ? _bookService.GetNumberOfPages(info.FullFilePath) 
                   : _archiveService.GetNumberOfPagesFromArchive(info.FullFilePath);
             }
          }
          else
          {
             var file = CreateMangaFile(info);
             if (file != null)
             {
                chapter.Files.Add(file);
                existingFile = chapter.Files.Last();
             }
          }

          if (existingFile != null)
          {
             existingFile.LastModified = new FileInfo(existingFile.FilePath).LastWriteTime;
          }
       }
    }
}<|MERGE_RESOLUTION|>--- conflicted
+++ resolved
@@ -228,10 +228,7 @@
              
              existingSeries.NormalizedName = Parser.Parser.Normalize(existingSeries.Name);
              existingSeries.OriginalName ??= infos[0].Series;
-<<<<<<< HEAD
-=======
              existingSeries.Metadata ??= DbFactory.SeriesMetadata(new List<CollectionTag>());
->>>>>>> 8211f1ce
           }
 
           // Now, we only have to deal with series that exist on disk. Let's recalculate the volumes for each series
@@ -243,10 +240,7 @@
                 _logger.LogInformation("Processing series {SeriesName}", series.OriginalName);
                 UpdateVolumes(series, parsedSeries[Parser.Parser.Normalize(series.OriginalName)].ToArray());
                 series.Pages = series.Volumes.Sum(v => v.Pages);
-<<<<<<< HEAD
-=======
                 // Test 
->>>>>>> 8211f1ce
              }
              catch (Exception ex)
              {
