--- conflicted
+++ resolved
@@ -1088,15 +1088,10 @@
 
     private void UpdateChapterFromComicInfo(Chapter chapter, ICollection<Person> allPeople, ICollection<Tag> allTags, ICollection<Genre> allGenres, ComicInfo? info)
     {
-<<<<<<< HEAD
         // soju6jan
         return;
-        var firstFile = chapter.Files.OrderBy(x => x.Chapter).FirstOrDefault();
-        //var firstFile = chapter.Files.MinBy(x => x.Chapter);
-
-=======
+        //var firstFile = chapter.Files.OrderBy(x => x.Chapter).FirstOrDefault();
         var firstFile = chapter.Files.MinBy(x => x.Chapter);
->>>>>>> f9b3f1ae
         if (firstFile == null ||
             _cacheHelper.HasFileNotChangedSinceCreationOrLastScan(chapter, false, firstFile)) return;
 
