--- conflicted
+++ resolved
@@ -229,7 +229,7 @@
             gdsInfo = GdsUtil.getGdsInfoByFile(firstFile.FilePath);
             if (gdsInfo == null)
             {
-                _logger.LogDebug("[ScannerService] 에러 {SeriesFolderPath}", series.FolderPath);
+                _logger.LogDebug("[ScannerService] ���� {SeriesFolderPath}", series.FolderPath);
             }
         }
         var existingChapterIdsToClean = await _unitOfWork.SeriesRepository.GetChapterIdsForSeriesAsync(new[] {seriesId});
@@ -240,22 +240,16 @@
         var libraryPaths = library.Folders.Select(f => f.Path).ToList();
         if (await ShouldScanSeries(seriesId, library, libraryPaths, series, true) != ScanCancelReason.NoCancel)
         {
-<<<<<<< HEAD
             if (library.Type != LibraryType.GDS)
             {
-                BackgroundJob.Enqueue(() => _metadataService.GenerateCoversForSeries(series.LibraryId, seriesId, false));
+                BackgroundJob.Enqueue(() => _metadataService.GenerateCoversForSeries(series.LibraryId, seriesId, false, false));
                 BackgroundJob.Enqueue(() => _wordCountAnalyzerService.ScanSeries(library.Id, seriesId, bypassFolderOptimizationChecks));
                 return;
             } else {
-                BackgroundJob.Enqueue(() => _metadataServiceGds.GenerateCoversForSeries(series.LibraryId, seriesId, false, gdsInfo));
+                BackgroundJob.Enqueue(() => _metadataServiceGds.GenerateCoversForSeries(series.LibraryId, seriesId, false, false, gdsInfo));
                 BackgroundJob.Enqueue(() => _wordCountAnalyzerServiceGds.ScanSeries(library.Id, seriesId, bypassFolderOptimizationChecks, gdsInfo));
                 return;
             }
-=======
-            BackgroundJob.Enqueue(() => _metadataService.GenerateCoversForSeries(series.LibraryId, seriesId, false, false));
-            BackgroundJob.Enqueue(() => _wordCountAnalyzerService.ScanSeries(library.Id, seriesId, bypassFolderOptimizationChecks));
-            return;
->>>>>>> 77de5ccc
         }
 
         var folderPath = series.LowestFolderPath ?? series.FolderPath;
