﻿using System;
using System.Collections.Generic;
using System.IO;
using System.IO.Compression;
using System.Linq;
using System.Threading.Tasks;
using API.Entities.Enums;
using API.Extensions;
using API.Interfaces;
using API.Interfaces.Services;
using API.SignalR;
using Hangfire;
<<<<<<< HEAD
using Kavita.Common.EnvironmentInfo;
=======
using Microsoft.AspNetCore.SignalR;
>>>>>>> 34d34ef2
using Microsoft.Extensions.Configuration;
using Microsoft.Extensions.Logging;

namespace API.Services.Tasks
{
    public class BackupService : IBackupService
    {
        private readonly IUnitOfWork _unitOfWork;
        private readonly ILogger<BackupService> _logger;
        private readonly IDirectoryService _directoryService;
<<<<<<< HEAD
        private readonly string _tempDirectory = DirectoryService.TempDirectory;
        private readonly string _logDirectory = DirectoryService.LogDirectory;
=======
        private readonly IHubContext<MessageHub> _messageHub;
>>>>>>> 34d34ef2

        private readonly IList<string> _backupFiles;

        public BackupService(IUnitOfWork unitOfWork, ILogger<BackupService> logger,
            IDirectoryService directoryService, IConfiguration config, IHubContext<MessageHub> messageHub)
        {
            _unitOfWork = unitOfWork;
            _logger = logger;
            _directoryService = directoryService;
            _messageHub = messageHub;

            var maxRollingFiles = config.GetMaxRollingFiles();
            var loggingSection = config.GetLoggingFileName();
            var files = LogFiles(maxRollingFiles, loggingSection);

<<<<<<< HEAD
            if (new OsInfo(Array.Empty<IOsVersionAdapter>()).IsDocker)
            {
                _backupFiles = new List<string>()
                {
                    "data/appsettings.json",
                    "data/Hangfire.db",
                    "data/Hangfire-log.db",
                    "data/kavita.db",
                    "data/kavita.db-shm", // This wont always be there
                    "data/kavita.db-wal" // This wont always be there
                };
            }
            else
            {
                _backupFiles = new List<string>()
                {
                    "appsettings.json",
                    "Hangfire.db",
                    "Hangfire-log.db",
                    "kavita.db",
                    "kavita.db-shm", // This wont always be there
                    "kavita.db-wal" // This wont always be there
                };
            }
=======

            _backupFiles = new List<string>()
            {
                "appsettings.json",
                "Hangfire.db", // This is not used atm
                "Hangfire-log.db", // This is not used atm
                "kavita.db",
                "kavita.db-shm", // This wont always be there
                "kavita.db-wal" // This wont always be there
            };
>>>>>>> 34d34ef2

            foreach (var file in files.Select(f => (new FileInfo(f)).Name).ToList())
            {
                _backupFiles.Add(file);
            }
        }

        public IEnumerable<string> LogFiles(int maxRollingFiles, string logFileName)
        {
            var multipleFileRegex = maxRollingFiles > 0 ? @"\d*" : string.Empty;
            var fi = new FileInfo(logFileName);

            var files = maxRollingFiles > 0
<<<<<<< HEAD
                ? DirectoryService.GetFiles(_logDirectory, $@"{Path.GetFileNameWithoutExtension(fi.Name)}{multipleFileRegex}\.log")
=======
                ? DirectoryService.GetFiles(DirectoryService.LogDirectory, $@"{Path.GetFileNameWithoutExtension(fi.Name)}{multipleFileRegex}\.log")
>>>>>>> 34d34ef2
                : new[] {"kavita.log"};
            return files;
        }

        /// <summary>
        /// Will backup anything that needs to be backed up. This includes logs, setting files, bare minimum cover images (just locked and first cover).
        /// </summary>
        [AutomaticRetry(Attempts = 3, LogEvents = false, OnAttemptsExceeded = AttemptsExceededAction.Fail)]
        public async Task BackupDatabase()
        {
            _logger.LogInformation("Beginning backup of Database at {BackupTime}", DateTime.Now);
            var backupDirectory = Task.Run(() => _unitOfWork.SettingsRepository.GetSettingAsync(ServerSettingKey.BackupDirectory)).Result.Value;

            _logger.LogDebug("Backing up to {BackupDirectory}", backupDirectory);
            if (!DirectoryService.ExistOrCreate(backupDirectory))
            {
                _logger.LogCritical("Could not write to {BackupDirectory}; aborting backup", backupDirectory);
                return;
            }

            await SendProgress(0F);

            var dateString = $"{DateTime.Now.ToShortDateString()}_{DateTime.Now.ToLongTimeString()}".Replace("/", "_").Replace(":", "_");
            var zipPath = Path.Join(backupDirectory, $"kavita_backup_{dateString}.zip");

            if (File.Exists(zipPath))
            {
                _logger.LogInformation("{ZipFile} already exists, aborting", zipPath);
                return;
            }

            var tempDirectory = Path.Join(DirectoryService.TempDirectory, dateString);
            DirectoryService.ExistOrCreate(tempDirectory);
            DirectoryService.ClearDirectory(tempDirectory);

            _directoryService.CopyFilesToDirectory(
                _backupFiles.Select(file => Path.Join(DirectoryService.ConfigDirectory, file)).ToList(), tempDirectory);

            await SendProgress(0.25F);

            await CopyCoverImagesToBackupDirectory(tempDirectory);

            await SendProgress(0.75F);

            try
            {
                ZipFile.CreateFromDirectory(tempDirectory, zipPath);
            }
            catch (AggregateException ex)
            {
                _logger.LogError(ex, "There was an issue when archiving library backup");
            }

            DirectoryService.ClearAndDeleteDirectory(tempDirectory);
            _logger.LogInformation("Database backup completed");
            await SendProgress(1F);
        }

        private async Task CopyCoverImagesToBackupDirectory(string tempDirectory)
        {
            var outputTempDir = Path.Join(tempDirectory, "covers");
            DirectoryService.ExistOrCreate(outputTempDir);

            try
            {
                var seriesImages = await _unitOfWork.SeriesRepository.GetLockedCoverImagesAsync();
                _directoryService.CopyFilesToDirectory(
                    seriesImages.Select(s => Path.Join(DirectoryService.CoverImageDirectory, s)), outputTempDir);

                var collectionTags = await _unitOfWork.CollectionTagRepository.GetAllCoverImagesAsync();
                _directoryService.CopyFilesToDirectory(
                    collectionTags.Select(s => Path.Join(DirectoryService.CoverImageDirectory, s)), outputTempDir);

                var chapterImages = await _unitOfWork.ChapterRepository.GetCoverImagesForLockedChaptersAsync();
                _directoryService.CopyFilesToDirectory(
                    chapterImages.Select(s => Path.Join(DirectoryService.CoverImageDirectory, s)), outputTempDir);
            }
            catch (IOException)
            {
                // Swallow exception. This can be a duplicate cover being copied as chapter and volumes can share same file.
            }

            if (!DirectoryService.GetFiles(outputTempDir).Any())
            {
                DirectoryService.ClearAndDeleteDirectory(outputTempDir);
            }
<<<<<<< HEAD
=======
        }

        private async Task SendProgress(float progress)
        {
            await _messageHub.Clients.All.SendAsync(SignalREvents.BackupDatabaseProgress,
                MessageFactory.BackupDatabaseProgressEvent(progress));
>>>>>>> 34d34ef2
        }

        /// <summary>
        /// Removes Database backups older than 30 days. If all backups are older than 30 days, the latest is kept.
        /// </summary>
        public void CleanupBackups()
        {
            const int dayThreshold = 30;
            _logger.LogInformation("Beginning cleanup of Database backups at {Time}", DateTime.Now);
            var backupDirectory = Task.Run(() => _unitOfWork.SettingsRepository.GetSettingAsync(ServerSettingKey.BackupDirectory)).Result.Value;
            if (!_directoryService.Exists(backupDirectory)) return;
            var deltaTime = DateTime.Today.Subtract(TimeSpan.FromDays(dayThreshold));
            var allBackups = DirectoryService.GetFiles(backupDirectory).ToList();
            var expiredBackups = allBackups.Select(filename => new FileInfo(filename))
                .Where(f => f.CreationTime > deltaTime)
                .ToList();
            if (expiredBackups.Count == allBackups.Count)
            {
                _logger.LogInformation("All expired backups are older than {Threshold} days. Removing all but last backup", dayThreshold);
                var toDelete = expiredBackups.OrderByDescending(f => f.CreationTime).ToList();
                for (var i = 1; i < toDelete.Count; i++)
                {
                    try
                    {
                        toDelete[i].Delete();
                    }
                    catch (Exception ex)
                    {
                        _logger.LogError(ex, "There was an issue deleting {FileName}", toDelete[i].Name);
                    }
                }
            }
            else
            {
                foreach (var file in expiredBackups)
                {
                    try
                    {
                        file.Delete();
                    }
                    catch (Exception ex)
                    {
                        _logger.LogError(ex, "There was an issue deleting {FileName}", file.Name);
                    }
                }

            }
            _logger.LogInformation("Finished cleanup of Database backups at {Time}", DateTime.Now);
        }

    }
}<|MERGE_RESOLUTION|>--- conflicted
+++ resolved
@@ -10,11 +10,7 @@
 using API.Interfaces.Services;
 using API.SignalR;
 using Hangfire;
-<<<<<<< HEAD
-using Kavita.Common.EnvironmentInfo;
-=======
 using Microsoft.AspNetCore.SignalR;
->>>>>>> 34d34ef2
 using Microsoft.Extensions.Configuration;
 using Microsoft.Extensions.Logging;
 
@@ -25,12 +21,7 @@
         private readonly IUnitOfWork _unitOfWork;
         private readonly ILogger<BackupService> _logger;
         private readonly IDirectoryService _directoryService;
-<<<<<<< HEAD
-        private readonly string _tempDirectory = DirectoryService.TempDirectory;
-        private readonly string _logDirectory = DirectoryService.LogDirectory;
-=======
         private readonly IHubContext<MessageHub> _messageHub;
->>>>>>> 34d34ef2
 
         private readonly IList<string> _backupFiles;
 
@@ -46,32 +37,6 @@
             var loggingSection = config.GetLoggingFileName();
             var files = LogFiles(maxRollingFiles, loggingSection);
 
-<<<<<<< HEAD
-            if (new OsInfo(Array.Empty<IOsVersionAdapter>()).IsDocker)
-            {
-                _backupFiles = new List<string>()
-                {
-                    "data/appsettings.json",
-                    "data/Hangfire.db",
-                    "data/Hangfire-log.db",
-                    "data/kavita.db",
-                    "data/kavita.db-shm", // This wont always be there
-                    "data/kavita.db-wal" // This wont always be there
-                };
-            }
-            else
-            {
-                _backupFiles = new List<string>()
-                {
-                    "appsettings.json",
-                    "Hangfire.db",
-                    "Hangfire-log.db",
-                    "kavita.db",
-                    "kavita.db-shm", // This wont always be there
-                    "kavita.db-wal" // This wont always be there
-                };
-            }
-=======
 
             _backupFiles = new List<string>()
             {
@@ -82,7 +47,6 @@
                 "kavita.db-shm", // This wont always be there
                 "kavita.db-wal" // This wont always be there
             };
->>>>>>> 34d34ef2
 
             foreach (var file in files.Select(f => (new FileInfo(f)).Name).ToList())
             {
@@ -96,11 +60,7 @@
             var fi = new FileInfo(logFileName);
 
             var files = maxRollingFiles > 0
-<<<<<<< HEAD
-                ? DirectoryService.GetFiles(_logDirectory, $@"{Path.GetFileNameWithoutExtension(fi.Name)}{multipleFileRegex}\.log")
-=======
                 ? DirectoryService.GetFiles(DirectoryService.LogDirectory, $@"{Path.GetFileNameWithoutExtension(fi.Name)}{multipleFileRegex}\.log")
->>>>>>> 34d34ef2
                 : new[] {"kavita.log"};
             return files;
         }
@@ -187,15 +147,12 @@
             {
                 DirectoryService.ClearAndDeleteDirectory(outputTempDir);
             }
-<<<<<<< HEAD
-=======
         }
 
         private async Task SendProgress(float progress)
         {
             await _messageHub.Clients.All.SendAsync(SignalREvents.BackupDatabaseProgress,
                 MessageFactory.BackupDatabaseProgressEvent(progress));
->>>>>>> 34d34ef2
         }
 
         /// <summary>
