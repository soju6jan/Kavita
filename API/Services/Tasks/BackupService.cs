﻿using System;
using System.Collections.Generic;
using System.IO;
using System.IO.Compression;
using System.Linq;
using System.Threading.Tasks;
using API.Entities.Enums;
using API.Extensions;
using API.Interfaces;
using API.Interfaces.Services;
using Hangfire;
using Microsoft.Extensions.Configuration;
using Microsoft.Extensions.Logging;

namespace API.Services.Tasks
{
    public class BackupService : IBackupService
    {
        private readonly IUnitOfWork _unitOfWork;
        private readonly ILogger<BackupService> _logger;
        private readonly IDirectoryService _directoryService;
        private readonly string _tempDirectory = Path.Join(Directory.GetCurrentDirectory(), "temp");
        private readonly string _logDirectory = Path.Join(Directory.GetCurrentDirectory(), "logs");

        private readonly IList<string> _backupFiles;

        public BackupService(IUnitOfWork unitOfWork, ILogger<BackupService> logger, IDirectoryService directoryService, IConfiguration config)
        {
            _unitOfWork = unitOfWork;
            _logger = logger;
            _directoryService = directoryService;

            var maxRollingFiles = config.GetMaxRollingFiles();
            var loggingSection = config.GetLoggingFileName();
            var files = LogFiles(maxRollingFiles, loggingSection);
            _backupFiles = new List<string>()
            {
                "appsettings.json",
                "Hangfire.db",
                "Hangfire-log.db",
                "kavita.db",
                "kavita.db-shm", // This wont always be there
                "kavita.db-wal", // This wont always be there
            };
            foreach (var file in files.Select(f => (new FileInfo(f)).Name).ToList())
            {
                _backupFiles.Add(file);
            }
        }

        public IEnumerable<string> LogFiles(int maxRollingFiles, string logFileName)
        {
            var multipleFileRegex = maxRollingFiles > 0 ? @"\d*" : string.Empty;
            var fi = new FileInfo(logFileName);

            var files = maxRollingFiles > 0
                ? _directoryService.GetFiles(_logDirectory, $@"{Path.GetFileNameWithoutExtension(fi.Name)}{multipleFileRegex}\.log")
                : new[] {"kavita.log"};
            return files;
        }

        /// <summary>
        /// Will backup anything that needs to be backed up. This includes logs, setting files, bare minimum cover images (just locked and first cover).
        /// </summary>
        [AutomaticRetry(Attempts = 3, LogEvents = false, OnAttemptsExceeded = AttemptsExceededAction.Fail)]
        public async Task BackupDatabase()
        {
            _logger.LogInformation("Beginning backup of Database at {BackupTime}", DateTime.Now);
            var backupDirectory = Task.Run(() => _unitOfWork.SettingsRepository.GetSettingAsync(ServerSettingKey.BackupDirectory)).Result.Value;

            _logger.LogDebug("Backing up to {BackupDirectory}", backupDirectory);
            if (!DirectoryService.ExistOrCreate(backupDirectory))
            {
                _logger.LogError("Could not write to {BackupDirectory}; aborting backup", backupDirectory);
                return;
            }

            var dateString = DateTime.Now.ToShortDateString().Replace("/", "_");
            var zipPath = Path.Join(backupDirectory, $"kavita_backup_{dateString}.zip");

            if (File.Exists(zipPath))
            {
                _logger.LogInformation("{ZipFile} already exists, aborting", zipPath);
                return;
            }

            var tempDirectory = Path.Join(_tempDirectory, dateString);
            DirectoryService.ExistOrCreate(tempDirectory);
            DirectoryService.ClearDirectory(tempDirectory);

            _directoryService.CopyFilesToDirectory(
                _backupFiles.Select(file => Path.Join(Directory.GetCurrentDirectory(), file)).ToList(), tempDirectory);

            await CopyCoverImagesToBackupDirectory(tempDirectory);

            try
            {
                ZipFile.CreateFromDirectory(tempDirectory, zipPath);
            }
            catch (AggregateException ex)
            {
                _logger.LogError(ex, "There was an issue when archiving library backup");
            }

            DirectoryService.ClearAndDeleteDirectory(tempDirectory);
            _logger.LogInformation("Database backup completed");
        }

        private async Task CopyCoverImagesToBackupDirectory(string tempDirectory)
        {
            var outputTempDir = Path.Join(tempDirectory, "covers");
            DirectoryService.ExistOrCreate(outputTempDir);

            try
            {
                var seriesImages = await _unitOfWork.SeriesRepository.GetLockedCoverImagesAsync();
                _directoryService.CopyFilesToDirectory(
                    seriesImages.Select(s => Path.Join(DirectoryService.CoverImageDirectory, s)), outputTempDir);

                var collectionTags = await _unitOfWork.CollectionTagRepository.GetAllCoverImagesAsync();
                _directoryService.CopyFilesToDirectory(
                    collectionTags.Select(s => Path.Join(DirectoryService.CoverImageDirectory, s)), outputTempDir);

                var chapterImages = await _unitOfWork.ChapterRepository.GetCoverImagesForLockedChaptersAsync();
                _directoryService.CopyFilesToDirectory(
                    chapterImages.Select(s => Path.Join(DirectoryService.CoverImageDirectory, s)), outputTempDir);
            }
<<<<<<< HEAD
            catch (IOException e)
=======
            catch (IOException)
>>>>>>> 4f18519f
            {
                // Swallow exception. This can be a duplicate cover being copied as chapter and volumes can share same file.
            }
        }

        /// <summary>
        /// Removes Database backups older than 30 days. If all backups are older than 30 days, the latest is kept.
        /// </summary>
        public void CleanupBackups()
        {
            const int dayThreshold = 30;
            _logger.LogInformation("Beginning cleanup of Database backups at {Time}", DateTime.Now);
            var backupDirectory = Task.Run(() => _unitOfWork.SettingsRepository.GetSettingAsync(ServerSettingKey.BackupDirectory)).Result.Value;
            if (!_directoryService.Exists(backupDirectory)) return;
            var deltaTime = DateTime.Today.Subtract(TimeSpan.FromDays(dayThreshold));
            var allBackups = _directoryService.GetFiles(backupDirectory).ToList();
            var expiredBackups = allBackups.Select(filename => new FileInfo(filename))
                .Where(f => f.CreationTime > deltaTime)
                .ToList();
            if (expiredBackups.Count == allBackups.Count)
            {
                _logger.LogInformation("All expired backups are older than {Threshold} days. Removing all but last backup", dayThreshold);
                var toDelete = expiredBackups.OrderByDescending(f => f.CreationTime).ToList();
                for (var i = 1; i < toDelete.Count; i++)
                {
                    try
                    {
                        toDelete[i].Delete();
                    }
                    catch (Exception ex)
                    {
                        _logger.LogError(ex, "There was an issue deleting {FileName}", toDelete[i].Name);
                    }
                }
            }
            else
            {
                foreach (var file in expiredBackups)
                {
                    try
                    {
                        file.Delete();
                    }
                    catch (Exception ex)
                    {
                        _logger.LogError(ex, "There was an issue deleting {FileName}", file.Name);
                    }
                }

            }
            _logger.LogInformation("Finished cleanup of Database backups at {Time}", DateTime.Now);
        }

    }
}<|MERGE_RESOLUTION|>--- conflicted
+++ resolved
@@ -125,11 +125,7 @@
                 _directoryService.CopyFilesToDirectory(
                     chapterImages.Select(s => Path.Join(DirectoryService.CoverImageDirectory, s)), outputTempDir);
             }
-<<<<<<< HEAD
-            catch (IOException e)
-=======
             catch (IOException)
->>>>>>> 4f18519f
             {
                 // Swallow exception. This can be a duplicate cover being copied as chapter and volumes can share same file.
             }
