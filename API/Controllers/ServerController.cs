--- conflicted
+++ resolved
@@ -27,18 +27,11 @@
         private readonly IVersionUpdaterService _versionUpdaterService;
         private readonly IStatsService _statsService;
         private readonly ICleanupService _cleanupService;
-<<<<<<< HEAD
-
-        public ServerController(IHostApplicationLifetime applicationLifetime, ILogger<ServerController> logger, IConfiguration config,
-            IBackupService backupService, IArchiveService archiveService, ICacheService cacheService,
-            IVersionUpdaterService versionUpdaterService, IStatsService statsService, ICleanupService cleanupService)
-=======
         private readonly IEmailService _emailService;
 
         public ServerController(IHostApplicationLifetime applicationLifetime, ILogger<ServerController> logger, IConfiguration config,
             IBackupService backupService, IArchiveService archiveService, IVersionUpdaterService versionUpdaterService, IStatsService statsService,
             ICleanupService cleanupService, IEmailService emailService)
->>>>>>> d7450497
         {
             _applicationLifetime = applicationLifetime;
             _logger = logger;
@@ -48,10 +41,7 @@
             _versionUpdaterService = versionUpdaterService;
             _statsService = statsService;
             _cleanupService = cleanupService;
-<<<<<<< HEAD
-=======
             _emailService = emailService;
->>>>>>> d7450497
         }
 
         /// <summary>
